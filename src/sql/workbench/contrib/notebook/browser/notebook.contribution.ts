/*---------------------------------------------------------------------------------------------
 *  Copyright (c) Microsoft Corporation. All rights reserved.
 *  Licensed under the Source EULA. See License.txt in the project root for license information.
 *--------------------------------------------------------------------------------------------*/
import { Registry } from 'vs/platform/registry/common/platform';
import { EditorDescriptor, IEditorRegistry, Extensions as EditorExtensions } from 'vs/workbench/browser/editor';
import { SyncDescriptor } from 'vs/platform/instantiation/common/descriptors';
import { IInstantiationService } from 'vs/platform/instantiation/common/instantiation';
import { localize } from 'vs/nls';
import { IEditorInputFactoryRegistry, Extensions as EditorInputFactoryExtensions, ActiveEditorContext } from 'vs/workbench/common/editor';

import { ILanguageAssociationRegistry, Extensions as LanguageAssociationExtensions } from 'sql/workbench/services/languageAssociation/common/languageAssociation';
import { UntitledNotebookInput } from 'sql/workbench/contrib/notebook/browser/models/untitledNotebookInput';
import { FileNotebookInput } from 'sql/workbench/contrib/notebook/browser/models/fileNotebookInput';
import { FileNoteBookEditorInputFactory, UntitledNoteBookEditorInputFactory, NotebookEditorInputAssociation } from 'sql/workbench/contrib/notebook/browser/models/nodebookInputFactory';
import { IWorkbenchActionRegistry, Extensions as WorkbenchActionsExtensions } from 'vs/workbench/common/actions';
import { SyncActionDescriptor, registerAction2, MenuRegistry, MenuId, Action2 } from 'vs/platform/actions/common/actions';

import { NotebookEditor } from 'sql/workbench/contrib/notebook/browser/notebookEditor';
import { NewNotebookAction } from 'sql/workbench/contrib/notebook/browser/notebookActions';
import { KeyCode, KeyMod } from 'vs/base/common/keyCodes';
import { IConfigurationRegistry, Extensions as ConfigExtensions, ConfigurationScope } from 'vs/platform/configuration/common/configurationRegistry';
import { GridOutputComponent } from 'sql/workbench/contrib/notebook/browser/outputs/gridOutput.component';
import { PlotlyOutputComponent } from 'sql/workbench/contrib/notebook/browser/outputs/plotlyOutput.component';
import { registerComponentType } from 'sql/workbench/contrib/notebook/browser/outputs/mimeRegistry';
import { MimeRendererComponent } from 'sql/workbench/contrib/notebook/browser/outputs/mimeRenderer.component';
import { IViewletService } from 'vs/workbench/services/viewlet/browser/viewlet';
import { URI } from 'vs/base/common/uri';
import { IWorkspaceEditingService } from 'vs/workbench/services/workspaces/common/workspaceEditing';
import { ContextKeyExpr } from 'vs/platform/contextkey/common/contextkey';
import { NodeContextKey } from 'sql/workbench/contrib/views/browser/nodeContext';
import { MssqlNodeContext } from 'sql/workbench/services/objectExplorer/browser/mssqlNodeContext';
import { mssqlProviderName } from 'sql/platform/connection/common/constants';
import { CommandsRegistry } from 'vs/platform/commands/common/commands';
import { TreeViewItemHandleArg } from 'sql/workbench/common/views';
import { ConnectedContext } from 'azdata';
import { TreeNodeContextKey } from 'sql/workbench/services/objectExplorer/common/treeNodeContextKey';
import { ObjectExplorerActionsContext } from 'sql/workbench/services/objectExplorer/browser/objectExplorerActions';
import { ItemContextKey } from 'sql/workbench/contrib/dashboard/browser/widgets/explorer/explorerContext';
import { ManageActionContext } from 'sql/workbench/browser/actions';
import { IHostService } from 'vs/workbench/services/host/browser/host';
import { MarkdownOutputComponent } from 'sql/workbench/contrib/notebook/browser/outputs/markdownOutput.component';
import { registerCellComponent } from 'sql/platform/notebooks/common/outputRegistry';
import { TextCellComponent } from 'sql/workbench/contrib/notebook/browser/cellViews/textCell.component';
import { IWorkbenchContributionsRegistry, Extensions as WorkbenchExtensions } from 'vs/workbench/common/contributions';
import { NotebookThemingContribution } from 'sql/workbench/contrib/notebook/browser/notebookThemingContribution';
import { LifecyclePhase } from 'vs/platform/lifecycle/common/lifecycle';
import { ToggleTabFocusModeAction } from 'vs/editor/contrib/toggleTabFocusMode/toggleTabFocusMode';
import { NotebookExplorerViewletViewsContribution, OpenNotebookExplorerViewletAction } from 'sql/workbench/contrib/notebook/browser/notebookExplorer/notebookExplorerViewlet';
import 'vs/css!./media/notebook.contribution';
import { isMacintosh } from 'vs/base/common/platform';
import { SearchSortOrder } from 'vs/workbench/services/search/common/search';

Registry.as<IEditorInputFactoryRegistry>(EditorInputFactoryExtensions.EditorInputFactories)
	.registerEditorInputFactory(FileNotebookInput.ID, FileNoteBookEditorInputFactory);

Registry.as<IEditorInputFactoryRegistry>(EditorInputFactoryExtensions.EditorInputFactories)
	.registerEditorInputFactory(UntitledNotebookInput.ID, UntitledNoteBookEditorInputFactory);

Registry.as<ILanguageAssociationRegistry>(LanguageAssociationExtensions.LanguageAssociations)
	.registerLanguageAssociation(NotebookEditorInputAssociation.languages, NotebookEditorInputAssociation);

Registry.as<IEditorRegistry>(EditorExtensions.Editors)
	.registerEditor(EditorDescriptor.create(NotebookEditor, NotebookEditor.ID, localize('notebookEditor.name', "Notebook Editor")), [new SyncDescriptor(UntitledNotebookInput), new SyncDescriptor(FileNotebookInput)]);

Registry.as<IWorkbenchContributionsRegistry>(WorkbenchExtensions.Workbench)
	.registerWorkbenchContribution(NotebookThemingContribution, LifecyclePhase.Restored);

// Global Actions
const actionRegistry = Registry.as<IWorkbenchActionRegistry>(WorkbenchActionsExtensions.WorkbenchActions);

actionRegistry.registerWorkbenchAction(
	SyncActionDescriptor.create(
		NewNotebookAction,
		NewNotebookAction.ID,
		NewNotebookAction.LABEL,
		{ primary: KeyMod.WinCtrl | KeyMod.Alt | KeyCode.KEY_N },

	),
	NewNotebookAction.LABEL
);

const DE_NEW_NOTEBOOK_COMMAND_ID = 'dataExplorer.newNotebook';
// New Notebook
CommandsRegistry.registerCommand({
	id: DE_NEW_NOTEBOOK_COMMAND_ID,
	handler: (accessor, args: TreeViewItemHandleArg) => {
		const instantiationService = accessor.get(IInstantiationService);
		const connectedContext: ConnectedContext = { connectionProfile: args.$treeItem.payload };
		return instantiationService.createInstance(NewNotebookAction, NewNotebookAction.ID, NewNotebookAction.LABEL).run({ connectionProfile: connectedContext.connectionProfile, isConnectionNode: false, nodeInfo: undefined });
	}
});

// New Notebook
MenuRegistry.appendMenuItem(MenuId.DataExplorerContext, {
	group: '0_query',
	order: 3,
	command: {
		id: DE_NEW_NOTEBOOK_COMMAND_ID,
		title: localize('newNotebook', "New Notebook")
	},
	when: ContextKeyExpr.and(NodeContextKey.IsConnectable,
		MssqlNodeContext.IsDatabaseOrServer,
		MssqlNodeContext.NodeProvider.isEqualTo(mssqlProviderName))
});

const OE_NEW_NOTEBOOK_COMMAND_ID = 'objectExplorer.newNotebook';
// New Notebook
CommandsRegistry.registerCommand({
	id: OE_NEW_NOTEBOOK_COMMAND_ID,
	handler: (accessor, actionContext: ObjectExplorerActionsContext) => {
		const instantiationService = accessor.get(IInstantiationService);
		return instantiationService.createInstance(NewNotebookAction, NewNotebookAction.ID, NewNotebookAction.LABEL).run(actionContext);
	}
});

MenuRegistry.appendMenuItem(MenuId.ObjectExplorerItemContext, {
	group: '0_query',
	order: 3,
	command: {
		id: OE_NEW_NOTEBOOK_COMMAND_ID,
		title: localize('newQuery', "New Notebook")
	},
	when: ContextKeyExpr.or(ContextKeyExpr.and(TreeNodeContextKey.Status.notEqualsTo('Unavailable'), TreeNodeContextKey.NodeType.isEqualTo('Server')), ContextKeyExpr.and(TreeNodeContextKey.Status.notEqualsTo('Unavailable'), TreeNodeContextKey.NodeType.isEqualTo('Database')))
});

const ExplorerNotebookActionID = 'explorer.notebook';
CommandsRegistry.registerCommand(ExplorerNotebookActionID, (accessor, context: ManageActionContext) => {
	const instantiationService = accessor.get(IInstantiationService);
	const connectedContext: ConnectedContext = { connectionProfile: context.profile };
	instantiationService.createInstance(NewNotebookAction, NewNotebookAction.ID, NewNotebookAction.LABEL).run({ connectionProfile: connectedContext.connectionProfile, isConnectionNode: false, nodeInfo: undefined });
});

MenuRegistry.appendMenuItem(MenuId.ExplorerWidgetContext, {
	command: {
		id: ExplorerNotebookActionID,
		title: NewNotebookAction.LABEL
	},
	when: ItemContextKey.ItemType.isEqualTo('database'),
	order: 1
});

const TOGGLE_TAB_FOCUS_COMMAND_ID = 'notebook.action.toggleTabFocusMode';
const toggleTabFocusAction = new ToggleTabFocusModeAction();

CommandsRegistry.registerCommand({
	id: TOGGLE_TAB_FOCUS_COMMAND_ID,
	handler: (accessor) => {
		toggleTabFocusAction.run(accessor, undefined);
	}
});


MenuRegistry.appendMenuItem(MenuId.CommandPalette, {
	command: {
		id: TOGGLE_TAB_FOCUS_COMMAND_ID,
		title: toggleTabFocusAction.label,
	},
	when: ContextKeyExpr.and(ActiveEditorContext.isEqualTo(NotebookEditor.ID))
});

registerAction2(class extends Action2 {
	constructor() {
		super({
			id: 'workbench.action.setWorkspaceAndOpen',
			title: localize('workbench.action.setWorkspaceAndOpen', "Set Workspace And Open")
		});
	}

	run = async (accessor, options: { forceNewWindow: boolean, folderPath: URI }) => {
		const viewletService = accessor.get(IViewletService);
		const workspaceEditingService = accessor.get(IWorkspaceEditingService);
		const hostService = accessor.get(IHostService);
		let folders = [];
		if (!options.folderPath) {
			return;
		}
		folders.push(options.folderPath);
		await workspaceEditingService.addFolders(folders.map(folder => ({ uri: folder })));
		await viewletService.openViewlet(viewletService.getDefaultViewletId(), true);
		if (options.forceNewWindow) {
			return hostService.openWindow([{ folderUri: folders[0] }], { forceNewWindow: options.forceNewWindow });
		}
		else {
			return hostService.reload();
		}
	};
});

const configurationRegistry = Registry.as<IConfigurationRegistry>(ConfigExtensions.Configuration);
configurationRegistry.registerConfiguration({
	'id': 'notebook',
	'title': 'Notebook',
	'type': 'object',
	'properties': {
		'notebook.sqlStopOnError': {
			'type': 'boolean',
			'default': true,
			'description': localize('notebook.sqlStopOnError', "SQL kernel: stop Notebook execution when error occurs in a cell.")
		}
	}
});

configurationRegistry.registerConfiguration({
	'id': 'notebook',
	'title': 'Notebook',
	'type': 'object',
	'properties': {
		'notebook.showAllKernels': {
			'type': 'boolean',
			'default': false,
			'description': localize('notebook.showAllKernels', "(Preview) show all kernels for the current notebook provider.")
		},
		'notebook.allowAzureDataStudioCommands': {
			'type': 'boolean',
			'default': false,
			'description': localize('notebook.allowADSCommands', "Allow notebooks to run Azure Data Studio commands.")
		},
		'notebook.enableDoubleClickEdit': {
			'type': 'boolean',
			'default': true,
			'description': localize('notebook.enableDoubleClickEdit', "Enable double click to edit for text cells in notebooks")
		},
		'notebook.setRichTextViewByDefault': {
			'type': 'boolean',
			'default': true,
			'description': localize('notebook.setRichTextViewByDefault', "Set Rich Text View mode by default for text cells")
		},
		'notebook.saveConnectionName': {
			'type': 'boolean',
			'default': false,
			'description': localize('notebook.saveConnectionName', "(Preview) Save connection name in notebook metadata.")
		},
<<<<<<< HEAD
=======
		'notebook.markdownPreviewLineHeight': {
			'type': 'number',
			'default': 1.5,
			'minimum': 1,
			'description': localize('notebook.markdownPreviewLineHeight', "Controls the line height used in the notebook markdown preview. This number is relative to the font size.")
		}
>>>>>>> dd9d2479
	}
});

/* *************** Output components *************** */
// Note: most existing types use the same component to render. In order to
// preserve correct rank order, we register it once for each different rank of
// MIME types.

/**
 * A mime renderer component for raw html.
 */
registerComponentType({
	mimeTypes: ['text/html'],
	rank: 50,
	safe: true,
	ctor: MimeRendererComponent,
	selector: MimeRendererComponent.SELECTOR
});

/**
 * A mime renderer component for images.
 */
registerComponentType({
	mimeTypes: ['image/bmp', 'image/png', 'image/jpeg', 'image/gif'],
	rank: 90,
	safe: true,
	ctor: MimeRendererComponent,
	selector: MimeRendererComponent.SELECTOR
});

/**
 * A mime renderer component for svg.
 */
registerComponentType({
	mimeTypes: ['image/svg+xml'],
	rank: 80,
	safe: false,
	ctor: MimeRendererComponent,
	selector: MimeRendererComponent.SELECTOR
});

/**
 * A mime renderer component for plain and jupyter console text data.
 */
registerComponentType({
	mimeTypes: [
		'text/plain',
		'application/vnd.jupyter.stdout',
		'application/vnd.jupyter.stderr'
	],
	rank: 120,
	safe: true,
	ctor: MimeRendererComponent,
	selector: MimeRendererComponent.SELECTOR
});

/**
 * A placeholder component for deprecated rendered JavaScript.
 */
registerComponentType({
	mimeTypes: ['text/javascript', 'application/javascript'],
	rank: 110,
	safe: false,
	ctor: MimeRendererComponent,
	selector: MimeRendererComponent.SELECTOR
});

/**
 * A mime renderer component for grid data.
 * This will be replaced by a dedicated component in the future
 */
registerComponentType({
	mimeTypes: [
		'application/vnd.dataresource+json',
		'application/vnd.dataresource'
	],
	rank: 40,
	safe: true,
	ctor: GridOutputComponent,
	selector: GridOutputComponent.SELECTOR
});

/**
 * A mime renderer component for LaTeX.
 */
registerComponentType({
	mimeTypes: ['text/latex'],
	rank: 70,
	safe: true,
	ctor: MimeRendererComponent,
	selector: MimeRendererComponent.SELECTOR
});

/**
 * A mime renderer component for Plotly graphs.
 */
registerComponentType({
	mimeTypes: ['application/vnd.plotly.v1+json'],
	rank: 45,
	safe: true,
	ctor: PlotlyOutputComponent,
	selector: PlotlyOutputComponent.SELECTOR
});
/**
 * A mime renderer component for Plotly HTML output
 * that will ensure this gets ignored if possible since it's only output
 * on offline init and adds a <script> tag which does what we've done (add Plotly support into the app)
 */
registerComponentType({
	mimeTypes: ['text/vnd.plotly.v1+html'],
	rank: 46,
	safe: true,
	ctor: PlotlyOutputComponent,
	selector: PlotlyOutputComponent.SELECTOR
});

/**
 * A mime renderer component for Markdown.
 */
registerComponentType({
	mimeTypes: ['text/markdown'],
	rank: 60,
	safe: true,
	ctor: MarkdownOutputComponent,
	selector: MarkdownOutputComponent.SELECTOR
});

/**
 * A mime renderer for IPyWidgets
 */
registerComponentType({
	mimeTypes: [
		'application/vnd.jupyter.widget-view',
		'application/vnd.jupyter.widget-view+json'
	],
	rank: 47,
	safe: true,
	ctor: MimeRendererComponent,
	selector: MimeRendererComponent.SELECTOR
});
registerCellComponent(TextCellComponent);

const workbenchRegistry = Registry.as<IWorkbenchContributionsRegistry>(WorkbenchExtensions.Workbench);
workbenchRegistry.registerWorkbenchContribution(NotebookExplorerViewletViewsContribution, LifecyclePhase.Starting);
const registry = Registry.as<IWorkbenchActionRegistry>(WorkbenchActionsExtensions.WorkbenchActions);
registry.registerWorkbenchAction(
	SyncActionDescriptor.create(
		OpenNotebookExplorerViewletAction,
		OpenNotebookExplorerViewletAction.ID,
		OpenNotebookExplorerViewletAction.LABEL,
		{ primary: KeyMod.CtrlCmd | KeyMod.Shift | KeyCode.KEY_B }),
	'View: Show Notebook Explorer',
	localize('notebookExplorer.view', "View")
);

// Configuration
configurationRegistry.registerConfiguration({
	id: 'notebookExplorerSearch',
	order: 13,
	title: localize('searchConfigurationTitle', "Search Notebooks"),
	type: 'object',
	properties: {
		'notebookExplorerSearch.exclude': {
			type: 'object',
			markdownDescription: localize('exclude', "Configure glob patterns for excluding files and folders in fulltext searches and quick open. Inherits all glob patterns from the `#files.exclude#` setting. Read more about glob patterns [here](https://code.visualstudio.com/docs/editor/codebasics#_advanced-search-options)."),
			default: { '**/node_modules': true, '**/bower_components': true, '**/*.code-search': true },
			additionalProperties: {
				anyOf: [
					{
						type: 'boolean',
						description: localize('exclude.boolean', "The glob pattern to match file paths against. Set to true or false to enable or disable the pattern."),
					},
					{
						type: 'object',
						properties: {
							when: {
								type: 'string',
								pattern: '\\w*\\$\\(basename\\)\\w*',
								default: '$(basename).ext',
								description: localize('exclude.when', 'Additional check on the siblings of a matching file. Use $(basename) as variable for the matching file name.')
							}
						}
					}
				]
			},
			scope: ConfigurationScope.RESOURCE
		},
		'notebookExplorerSearch.useRipgrep': {
			type: 'boolean',
			description: localize('useRipgrep', "This setting is deprecated and now falls back on \"search.usePCRE2\"."),
			deprecationMessage: localize('useRipgrepDeprecated', "Deprecated. Consider \"search.usePCRE2\" for advanced regex feature support."),
			default: true
		},
		'notebookExplorerSearch.maintainFileSearchCache': {
			type: 'boolean',
			description: localize('search.maintainFileSearchCache', "When enabled, the searchService process will be kept alive instead of being shut down after an hour of inactivity. This will keep the file search cache in memory."),
			default: false
		},
		'notebookExplorerSearch.useIgnoreFiles': {
			type: 'boolean',
			markdownDescription: localize('useIgnoreFiles', "Controls whether to use `.gitignore` and `.ignore` files when searching for files."),
			default: true,
			scope: ConfigurationScope.RESOURCE
		},
		'notebookExplorerSearch.useGlobalIgnoreFiles': {
			type: 'boolean',
			markdownDescription: localize('useGlobalIgnoreFiles', "Controls whether to use global `.gitignore` and `.ignore` files when searching for files."),
			default: false,
			scope: ConfigurationScope.RESOURCE
		},
		'notebookExplorerSearch.quickOpen.includeSymbols': {
			type: 'boolean',
			description: localize('search.quickOpen.includeSymbols', "Whether to include results from a global symbol search in the file results for Quick Open."),
			default: false
		},
		'notebookExplorerSearch.quickOpen.includeHistory': {
			type: 'boolean',
			description: localize('search.quickOpen.includeHistory', "Whether to include results from recently opened files in the file results for Quick Open."),
			default: true
		},
		'notebookExplorerSearch.quickOpen.history.filterSortOrder': {
			'type': 'string',
			'enum': ['default', 'recency'],
			'default': 'default',
			'enumDescriptions': [
				localize('filterSortOrder.default', 'History entries are sorted by relevance based on the filter value used. More relevant entries appear first.'),
				localize('filterSortOrder.recency', 'History entries are sorted by recency. More recently opened entries appear first.')
			],
			'description': localize('filterSortOrder', "Controls sorting order of editor history in quick open when filtering.")
		},
		'notebookExplorerSearch.followSymlinks': {
			type: 'boolean',
			description: localize('search.followSymlinks', "Controls whether to follow symlinks while searching."),
			default: true
		},
		'notebookExplorerSearch.smartCase': {
			type: 'boolean',
			description: localize('search.smartCase', "Search case-insensitively if the pattern is all lowercase, otherwise, search case-sensitively."),
			default: false
		},
		'notebookExplorerSearch.globalFindClipboard': {
			type: 'boolean',
			default: false,
			description: localize('search.globalFindClipboard', "Controls whether the search view should read or modify the shared find clipboard on macOS."),
			included: isMacintosh
		},
		'notebookExplorerSearch.location': {
			type: 'string',
			enum: ['sidebar', 'panel'],
			default: 'sidebar',
			description: localize('search.location', "Controls whether the search will be shown as a view in the sidebar or as a panel in the panel area for more horizontal space."),
			deprecationMessage: localize('search.location.deprecationMessage', "This setting is deprecated. Please use the search view's context menu instead.")
		},
		'notebookExplorerSearch.collapseResults': {
			type: 'string',
			enum: ['auto', 'alwaysCollapse', 'alwaysExpand'],
			enumDescriptions: [
				localize('search.collapseResults.auto', "Files with less than 10 results are expanded. Others are collapsed."),
				'',
				''
			],
			default: 'alwaysExpand',
			description: localize('search.collapseAllResults', "Controls whether the search results will be collapsed or expanded."),
		},
		'notebookExplorerSearch.useReplacePreview': {
			type: 'boolean',
			default: true,
			description: localize('search.useReplacePreview', "Controls whether to open Replace Preview when selecting or replacing a match."),
		},
		'notebookExplorerSearch.showLineNumbers': {
			type: 'boolean',
			default: false,
			description: localize('search.showLineNumbers', "Controls whether to show line numbers for search results."),
		},
		'notebookExplorerSearch.usePCRE2': {
			type: 'boolean',
			default: false,
			description: localize('search.usePCRE2', "Whether to use the PCRE2 regex engine in text search. This enables using some advanced regex features like lookahead and backreferences. However, not all PCRE2 features are supported - only features that are also supported by JavaScript."),
			deprecationMessage: localize('usePCRE2Deprecated', "Deprecated. PCRE2 will be used automatically when using regex features that are only supported by PCRE2."),
		},
		'notebookExplorerSearch.actionsPosition': {
			type: 'string',
			enum: ['auto', 'right'],
			enumDescriptions: [
				localize('search.actionsPositionAuto', "Position the actionbar to the right when the search view is narrow, and immediately after the content when the search view is wide."),
				localize('search.actionsPositionRight', "Always position the actionbar to the right."),
			],
			default: 'auto',
			description: localize('search.actionsPosition', "Controls the positioning of the actionbar on rows in the search view.")
		},
		'notebookExplorerSearch.searchOnType': {
			type: 'boolean',
			default: true,
			description: localize('search.searchOnType', "Search all files as you type.")
		},
		'notebookExplorerSearch.seedWithNearestWord': {
			type: 'boolean',
			default: false,
			description: localize('search.seedWithNearestWord', "Enable seeding search from the word nearest the cursor when the active editor has no selection.")
		},
		'notebookExplorerSearch.seedOnFocus': {
			type: 'boolean',
			default: false,
			description: localize('search.seedOnFocus', "Update workspace search query to the editor's selected text when focusing the search view. This happens either on click or when triggering the `workbench.views.search.focus` command.")
		},
		'notebookExplorerSearch.searchOnTypeDebouncePeriod': {
			type: 'number',
			default: 1000,
			markdownDescription: localize('search.searchOnTypeDebouncePeriod', "When `#search.searchOnType#` is enabled, controls the timeout in milliseconds between a character being typed and the search starting. Has no effect when `search.searchOnType` is disabled.")
		},
		'notebookExplorerSearch.searchEditor.doubleClickBehaviour': {
			type: 'string',
			enum: ['selectWord', 'goToLocation', 'openLocationToSide'],
			default: 'goToLocation',
			enumDescriptions: [
				localize('search.searchEditor.doubleClickBehaviour.selectWord', "Double clicking selects the word under the cursor."),
				localize('search.searchEditor.doubleClickBehaviour.goToLocation', "Double clicking opens the result in the active editor group."),
				localize('search.searchEditor.doubleClickBehaviour.openLocationToSide', "Double clicking opens the result in the editor group to the side, creating one if it does not yet exist."),
			],
			markdownDescription: localize('search.searchEditor.doubleClickBehaviour', "Configure effect of double clicking a result in a search editor.")
		},
		'notebookExplorerSearch.sortOrder': {
			'type': 'string',
			'enum': [SearchSortOrder.Default, SearchSortOrder.FileNames, SearchSortOrder.Type, SearchSortOrder.Modified, SearchSortOrder.CountDescending, SearchSortOrder.CountAscending],
			'default': SearchSortOrder.Default,
			'enumDescriptions': [
				localize('searchSortOrder.default', 'Results are sorted by folder and file names, in alphabetical order.'),
				localize('searchSortOrder.filesOnly', 'Results are sorted by file names ignoring folder order, in alphabetical order.'),
				localize('searchSortOrder.type', 'Results are sorted by file extensions, in alphabetical order.'),
				localize('searchSortOrder.modified', 'Results are sorted by file last modified date, in descending order.'),
				localize('searchSortOrder.countDescending', 'Results are sorted by count per file, in descending order.'),
				localize('searchSortOrder.countAscending', 'Results are sorted by count per file, in ascending order.')
			],
			'description': localize('search.sortOrder', "Controls sorting order of search results.")
		},
	}
});<|MERGE_RESOLUTION|>--- conflicted
+++ resolved
@@ -231,15 +231,12 @@
 			'default': false,
 			'description': localize('notebook.saveConnectionName', "(Preview) Save connection name in notebook metadata.")
 		},
-<<<<<<< HEAD
-=======
 		'notebook.markdownPreviewLineHeight': {
 			'type': 'number',
 			'default': 1.5,
 			'minimum': 1,
 			'description': localize('notebook.markdownPreviewLineHeight', "Controls the line height used in the notebook markdown preview. This number is relative to the font size.")
 		}
->>>>>>> dd9d2479
 	}
 });
 
