/*---------------------------------------------------------------------------------------------
 *  Copyright (c) Microsoft Corporation. All rights reserved.
 *  Licensed under the Source EULA. See License.txt in the project root for license information.
 *--------------------------------------------------------------------------------------------*/

import 'vs/css!./media/queryEditor';

import * as DOM from 'vs/base/browser/dom';
import { EditorOptions, IEditorControl, IEditorMemento } from 'vs/workbench/common/editor';
import { BaseEditor, EditorMemento } from 'vs/workbench/browser/parts/editor/baseEditor';
import { Orientation } from 'vs/base/browser/ui/sash/sash';
import { ITelemetryService } from 'vs/platform/telemetry/common/telemetry';
import { IThemeService } from 'vs/platform/theme/common/themeService';
import { IInstantiationService } from 'vs/platform/instantiation/common/instantiation';
import { TextResourceEditor } from 'vs/workbench/browser/parts/editor/textResourceEditor';
import { TextFileEditor } from 'vs/workbench/contrib/files/browser/editors/textFileEditor';
import { IEditorService } from 'vs/workbench/services/editor/common/editorService';
import { IContextKey, IContextKeyService } from 'vs/platform/contextkey/common/contextkey';
import { CancellationToken } from 'vs/base/common/cancellation';
import { ICodeEditor } from 'vs/editor/browser/editorBrowser';
import { IStorageService } from 'vs/platform/storage/common/storage';
import { IEditorGroup, IEditorGroupsService } from 'vs/workbench/services/editor/common/editorGroupsService';
import { SplitView, Sizing } from 'vs/base/browser/ui/splitview/splitview';
import { Event } from 'vs/base/common/event';
import { DisposableStore } from 'vs/base/common/lifecycle';
import { IActionViewItem, IAction } from 'vs/base/common/actions';
import { IConfigurationService } from 'vs/platform/configuration/common/configuration';
import { BaseTextEditor } from 'vs/workbench/browser/parts/editor/textEditor';
import { FileEditorInput } from 'vs/workbench/contrib/files/common/editors/fileEditorInput';
import { URI } from 'vs/base/common/uri';
import { IFileService, FileChangesEvent } from 'vs/platform/files/common/files';

import { QueryEditorInput, IQueryEditorStateChange } from 'sql/workbench/common/editor/query/queryEditorInput';
import { QueryResultsEditor } from 'sql/workbench/contrib/query/browser/queryResultsEditor';
import * as queryContext from 'sql/workbench/contrib/query/common/queryContext';
import { Taskbar, ITaskbarContent } from 'sql/base/browser/ui/taskbar/taskbar';
import * as actions from 'sql/workbench/contrib/query/browser/queryActions';
import { IRange } from 'vs/editor/common/core/range';

const QUERY_EDITOR_VIEW_STATE_PREFERENCE_KEY = 'queryEditorViewState';

interface IQueryEditorViewState {
	resultsHeight: number | undefined;
}

/**
 * Editor that hosts 2 sub-editors: A TextResourceEditor for SQL file editing, and a QueryResultsEditor
 * for viewing and editing query results. This editor is based off SideBySideEditor.
 */
export class QueryEditor extends BaseEditor {

	public static ID: string = 'workbench.editor.queryEditor';

	private dimension: DOM.Dimension = new DOM.Dimension(0, 0);

	private resultsEditor: QueryResultsEditor;

	private resultsEditorContainer: HTMLElement;

	private textResourceEditor: TextResourceEditor;
	private textFileEditor: TextFileEditor;
	private currentTextEditor: BaseTextEditor;

	private textResourceEditorContainer: HTMLElement;
	private textFileEditorContainer: HTMLElement;

	private taskbar: Taskbar;
	private splitviewContainer: HTMLElement;
	private splitview: SplitView;

	private inputDisposables = this._register(new DisposableStore());

	private resultsVisible = false;

	private queryEditorVisible: IContextKey<boolean>;

	private editorMemento: IEditorMemento<IQueryEditorViewState>;

	//actions
	private _runQueryAction: actions.RunQueryAction;
	private _cancelQueryAction: actions.CancelQueryAction;
	private _toggleConnectDatabaseAction: actions.ToggleConnectDatabaseAction;
	private _changeConnectionAction: actions.ConnectDatabaseAction;
	private _listDatabasesAction: actions.ListDatabasesAction;
	private _estimatedQueryPlanAction: actions.EstimatedQueryPlanAction;
	private _actualQueryPlanAction: actions.ActualQueryPlanAction;
	private _listDatabasesActionItem: actions.ListDatabasesActionItem;
	private _toggleSqlcmdMode: actions.ToggleSqlCmdModeAction;
	private _exportAsNotebookAction: actions.ExportAsNotebookAction;

	constructor(
		@ITelemetryService telemetryService: ITelemetryService,
		@IThemeService themeService: IThemeService,
		@IStorageService storageService: IStorageService,
		@IContextKeyService contextKeyService: IContextKeyService,
		@IEditorGroupsService editorGroupService: IEditorGroupsService,
		@IFileService fileService: IFileService,
		@IEditorService private readonly editorService: IEditorService,
		@IInstantiationService private readonly instantiationService: IInstantiationService,
		@IConfigurationService private readonly configurationService: IConfigurationService
	) {
		super(QueryEditor.ID, telemetryService, themeService, storageService);

		this.editorMemento = this.getEditorMemento<IQueryEditorViewState>(editorGroupService, QUERY_EDITOR_VIEW_STATE_PREFERENCE_KEY, 100);

		this.queryEditorVisible = queryContext.QueryEditorVisibleContext.bindTo(contextKeyService);

		// Clear view state for deleted files
		this._register(fileService.onDidFilesChange(e => this.onFilesChanged(e)));
	}

	private onFilesChanged(e: FileChangesEvent): void {
		const deleted = e.getDeleted();
		if (deleted && deleted.length) {
			this.clearTextEditorViewState(deleted.map(d => d.resource));
		}
	}

	protected getEditorMemento<T>(editorGroupService: IEditorGroupsService, key: string, limit: number = 10): IEditorMemento<T> {
		return new EditorMemento(this.getId(), key, Object.create(null), limit, editorGroupService); // do not persist in storage as results are never persisted
	}

	// PUBLIC METHODS ////////////////////////////////////////////////////////////
	public get input(): QueryEditorInput | null {
		return this._input as QueryEditorInput;
	}

	/**
	 * Called to create the editor in the parent element.
	 */
	public createEditor(parent: HTMLElement): void {
		DOM.addClass(parent, 'query-editor');

		this.splitviewContainer = DOM.$('.query-editor-view');

		this.createTaskbar(parent);

		parent.appendChild(this.splitviewContainer);

		this.splitview = this._register(new SplitView(this.splitviewContainer, { orientation: Orientation.VERTICAL }));
		this._register(this.splitview.onDidSashReset(() => this.splitview.distributeViewSizes()));

		// We create two separate editors - one for Untitled Documents (ad-hoc queries) and another for queries from
		// files. This is necessary because TextResourceEditor by default makes all non-Untitled inputs to be
		// read-only so we need to use a TextFileEditor for files in order to edit them.
		this.textResourceEditor = this._register(this.instantiationService.createInstance(TextResourceEditor));
		this.textFileEditor = this._register(this.instantiationService.createInstance(TextFileEditor));

		this.textResourceEditorContainer = DOM.$('.text-resource-editor-container');
		this.textResourceEditor.create(this.textResourceEditorContainer);
		this.textFileEditorContainer = DOM.$('.text-file-editor-container');
		this.textFileEditor.create(this.textFileEditorContainer);

		this.currentTextEditor = this.textResourceEditor;
		this.splitview.addView({
			element: this.textResourceEditorContainer,
			layout: size => this.currentTextEditor.layout(new DOM.Dimension(this.dimension.width, size)),
			minimumSize: 0,
			maximumSize: Number.POSITIVE_INFINITY,
			onDidChange: Event.None
		}, Sizing.Distribute);

		this.resultsEditorContainer = DOM.$('.results-editor-container');
		this.resultsEditor = this._register(this.instantiationService.createInstance(QueryResultsEditor));
		this.resultsEditor.create(this.resultsEditorContainer);
	}

	/**
	 * Creates the query execution taskbar that appears at the top of the QueryEditor
	 */
	private createTaskbar(parentElement: HTMLElement): void {
		// Create QueryTaskbar
		let taskbarContainer = DOM.append(parentElement, DOM.$('div'));
		this.taskbar = this._register(new Taskbar(taskbarContainer, {
			actionViewItemProvider: action => this._getActionItemForAction(action),
		}));

		// Create Actions for the toolbar
		this._runQueryAction = this.instantiationService.createInstance(actions.RunQueryAction, this);
		this._cancelQueryAction = this.instantiationService.createInstance(actions.CancelQueryAction, this);
		this._toggleConnectDatabaseAction = this.instantiationService.createInstance(actions.ToggleConnectDatabaseAction, this, false);
		this._changeConnectionAction = this.instantiationService.createInstance(actions.ConnectDatabaseAction, this, true);
		this._listDatabasesAction = this.instantiationService.createInstance(actions.ListDatabasesAction, this);
		this._estimatedQueryPlanAction = this.instantiationService.createInstance(actions.EstimatedQueryPlanAction, this);
		this._actualQueryPlanAction = this.instantiationService.createInstance(actions.ActualQueryPlanAction, this);
		this._toggleSqlcmdMode = this.instantiationService.createInstance(actions.ToggleSqlCmdModeAction, this, false);
		this._exportAsNotebookAction = this.instantiationService.createInstance(actions.ExportAsNotebookAction, this);
	}

	/**
	 * Update the buttons on the taskbar to reflect the state of the current input.
	 */
	private updateState(stateChangeEvent: IQueryEditorStateChange): void {
		if (stateChangeEvent.connectedChange) {
			this._toggleConnectDatabaseAction.connected = this.input.state.connected;
			this._changeConnectionAction.enabled = this.input.state.connected;
			if (this.input.state.connected) {
				this.listDatabasesActionItem.onConnected();
			} else {
				this.listDatabasesActionItem.onDisconnect();
			}
		}

		if (stateChangeEvent.sqlCmdModeChanged) {
			this._toggleSqlcmdMode.isSqlCmdMode = this.input.state.isSqlCmdMode;
		}

		if (stateChangeEvent.connectingChange) {
			this._runQueryAction.enabled = !this.input.state.connecting;
			this._estimatedQueryPlanAction.enabled = !this.input.state.connecting;

		}

		if (stateChangeEvent.executingChange) {
			this._runQueryAction.enabled = !this.input.state.executing;
			this._estimatedQueryPlanAction.enabled = !this.input.state.executing;
			this._cancelQueryAction.enabled = this.input.state.executing;
		}

		if (stateChangeEvent.resultsVisibleChange) {
			if (this.input.state.resultsVisible) {
				this.addResultsEditor();
			} else {
				this.removeResultsEditor();
			}
		}
	}

	/**
	 * Gets the IActionItem for the List Databases dropdown if provided the associated Action.
	 * Otherwise returns null.
	 */
	private _getActionItemForAction(action: IAction): IActionViewItem {
		if (action.id === actions.ListDatabasesAction.ID) {
			return this.listDatabasesActionItem;
		}

		return null;
	}

	private get listDatabasesActionItem(): actions.ListDatabasesActionItem {
		if (!this._listDatabasesActionItem) {
			this._listDatabasesActionItem = this.instantiationService.createInstance(actions.ListDatabasesActionItem, this);
			this._register(this._listDatabasesActionItem.attachStyler(this.themeService));
		}
		return this._listDatabasesActionItem;
	}

	private setTaskbarContent(input: QueryEditorInput): void {
		// Remove current actions from the taskbar
		while (this.taskbar.length() > 0) {
			this.taskbar.pull(0);
		}

		// Create HTML Elements for the taskbar
<<<<<<< HEAD
		let separator = Taskbar.createTaskbarSeparator();

		// Set the content in the order we desire
		let content: ITaskbarContent[];
		// TODOKusto: needs to be changed appropriately
		if (input.getDescription() === 'MSSQL') {
=======
		const separator = Taskbar.createTaskbarSeparator();
		let content: ITaskbarContent[];
		const previewFeaturesEnabled = this.configurationService.getValue('workbench')['enablePreviewFeatures'];
		if (previewFeaturesEnabled) {
>>>>>>> 3b38ba7e
			content = [
				{ action: this._runQueryAction },
				{ action: this._cancelQueryAction },
				{ element: separator },
				{ action: this._toggleConnectDatabaseAction },
				{ action: this._changeConnectionAction },
				{ action: this._listDatabasesAction },
				{ element: separator },
<<<<<<< HEAD
				{ action: this._estimatedQueryPlanAction },
				{ action: this._toggleSqlcmdMode },
				{ action: this._exportAsNotebookAction }
			];
		}
		else {
			// Actions without SQL specific actions.
=======
				{ action: this._estimatedQueryPlanAction }, // Preview
				{ action: this._toggleSqlcmdMode }, // Preview
				{ action: this._exportAsNotebookAction } // Preview
			];
		} else {
>>>>>>> 3b38ba7e
			content = [
				{ action: this._runQueryAction },
				{ action: this._cancelQueryAction },
				{ element: separator },
				{ action: this._toggleConnectDatabaseAction },
				{ action: this._changeConnectionAction },
				{ action: this._listDatabasesAction }
			];
<<<<<<< HEAD
		}

		// Remove the estimated query plan action if preview features are not enabled
		let previewFeaturesEnabled = this.configurationService.getValue('workbench')['enablePreviewFeatures'];
		if (!previewFeaturesEnabled) {
			content.splice(7, 1);
=======
>>>>>>> 3b38ba7e
		}

		this.taskbar.setContent(content);
	}

	public async setInput(newInput: QueryEditorInput, options: EditorOptions, token: CancellationToken): Promise<void> {
		const oldInput = this.input;

		if (newInput.matches(oldInput)) {
			return Promise.resolve();
		}

		if (oldInput) {
			// Remember view settings if input changes
			this.saveQueryEditorViewState(this.input);
			this.currentTextEditor.clearInput();
			this.resultsEditor.clearInput();
		}

		this.setTaskbarContent(newInput);

		this._register(this.configurationService.onDidChangeConfiguration(e => {
			if (e.affectsConfiguration('workbench.enablePreviewFeatures')) {
				this.setTaskbarContent(newInput);
			}
		}));

		// If we're switching editor types switch out the views
		const newTextEditor = newInput.text instanceof FileEditorInput ? this.textFileEditor : this.textResourceEditor;
		if (newTextEditor !== this.currentTextEditor) {
			this.currentTextEditor = newTextEditor;
			this.splitview.removeView(0, Sizing.Distribute);

			this.splitview.addView({
				element: this.currentTextEditor.getContainer(),
				layout: size => this.currentTextEditor.layout(new DOM.Dimension(this.dimension.width, size)),
				minimumSize: 0,
				maximumSize: Number.POSITIVE_INFINITY,
				onDidChange: Event.None
			}, Sizing.Distribute, 0);
		}

		await Promise.all([
			super.setInput(newInput, options, token),
			this.currentTextEditor.setInput(newInput.text, options, token),
			this.resultsEditor.setInput(newInput.results, options)
		]);

		this.inputDisposables.clear();
		this.inputDisposables.add(this.input.state.onChange(c => this.updateState(c)));
		this.updateState({ connectingChange: true, connectedChange: true, executingChange: true, resultsVisibleChange: true, sqlCmdModeChanged: true });

		const editorViewState = this.loadTextEditorViewState(this.input.resource);

		if (editorViewState && editorViewState.resultsHeight && this.splitview.length > 1) {
			this.splitview.resizeView(1, editorViewState.resultsHeight);
		}
	}

	private saveQueryEditorViewState(input: QueryEditorInput): void {
		if (!input) {
			return; // ensure we have an input to handle view state for
		}

		// Otherwise we save the view state to restore it later
		else if (!input.isDisposed()) {
			this.saveTextEditorViewState(input.resource);
		}
	}

	private clearTextEditorViewState(resources: URI[], group?: IEditorGroup): void {
		resources.forEach(resource => {
			this.editorMemento.clearEditorState(resource, group);
		});
	}

	private saveTextEditorViewState(resource: URI): void {
		const editorViewState = {
			resultsHeight: this.resultsVisible ? this.splitview.getViewSize(1) : undefined
		} as IQueryEditorViewState;

		if (!this.group) {
			return;
		}

		this.editorMemento.saveEditorState(this.group, resource, editorViewState);
	}

	/**
	 * Loads the text editor view state for the given resource and returns it.
	 */
	protected loadTextEditorViewState(resource: URI): IQueryEditorViewState | undefined {
		return this.group ? this.editorMemento.loadEditorState(this.group, resource) : undefined;
	}

	protected saveState(): void {

		// Update/clear editor view State
		this.saveQueryEditorViewState(this.input);

		super.saveState();
	}

	public toggleResultsEditorVisibility(): void {
		if (this.resultsVisible) {
			this.removeResultsEditor();
		} else {
			this.addResultsEditor();
		}
	}

	/**
	 * Sets this editor and the 2 sub-editors to visible.
	 */
	public setEditorVisible(visible: boolean, group: IEditorGroup): void {
		this.textFileEditor.setVisible(visible, group);
		this.textResourceEditor.setVisible(visible, group);
		this.resultsEditor.setVisible(visible, group);
		super.setEditorVisible(visible, group);

		// Note: must update after calling super.setEditorVisible so that the accurate count is handled
		this.updateQueryEditorVisible(visible);
	}

	private updateQueryEditorVisible(currentEditorIsVisible: boolean): void {
		if (this.queryEditorVisible) {
			let visible = currentEditorIsVisible;
			if (!currentEditorIsVisible) {
				// Current editor is closing but still tracked as visible. Check if any other editor is visible
				const candidates = [...this.editorService.visibleEditorPanes].filter(e => {
					if (e && e.getId) {
						return e.getId() === QueryEditor.ID;
					}
					return false;
				});
				// Note: require 2 or more candidates since current is closing but still
				// counted as visible
				visible = candidates.length > 1;
			}
			this.queryEditorVisible.set(visible);
		}
	}

	/**
	 * Called to indicate to the editor that the input should be cleared and resources associated with the
	 * input should be freed.
	 */
	public clearInput(): void {

		this.saveQueryEditorViewState(this.input);

		this.currentTextEditor.clearInput();
		this.resultsEditor.clearInput();
		super.clearInput();
	}

	/**
	 * Sets focus on this editor. Specifically, it sets the focus on the hosted text editor.
	 */
	public focus(): void {
		this.currentTextEditor.focus();
	}

	/**
	 * Updates the internal variable keeping track of the editor's size, and re-calculates the sash position.
	 * To be called when the container of this editor changes size.
	 */
	public layout(dimension: DOM.Dimension): void {
		this.dimension = dimension;
		const queryEditorHeight = dimension.height - DOM.getTotalHeight(this.taskbar.getContainer());
		this.splitviewContainer.style.height = queryEditorHeight + 'px';
		this.splitview.layout(queryEditorHeight);
	}

	/**
	 * Returns the editor control for the text editor.
	 */
	public getControl(): IEditorControl {
		return this.currentTextEditor.getControl();
	}

	public setOptions(options: EditorOptions): void {
		this.currentTextEditor.setOptions(options);
	}

	private removeResultsEditor(): void {
		if (this.resultsVisible) {
			this.splitview.removeView(1, Sizing.Distribute);
			this.resultsVisible = false;
			if (this.input && this.input.state) {
				this.input.state.resultsVisible = false;
			}
		}
	}

	private addResultsEditor(): void {
		if (!this.resultsVisible) {
			// size the results section to 65% of available height or at least 100px
			let initialViewSize = Math.round(Math.max(this.dimension.height * 0.65, 100));
			this.splitview.addView({
				element: this.resultsEditorContainer,
				layout: size => this.resultsEditor && this.resultsEditor.layout(new DOM.Dimension(this.dimension.width, size)),
				minimumSize: 0,
				maximumSize: Number.POSITIVE_INFINITY,
				onDidChange: Event.None
			}, initialViewSize);
			this.resultsVisible = true;
			if (this.input && this.input.state) {
				this.input.state.resultsVisible = true;
			}
		}
	}

	// helper functions

	public isSelectionEmpty(): boolean {
		if (this.currentTextEditor && this.currentTextEditor.getControl()) {
			let control = this.currentTextEditor.getControl();
			let codeEditor: ICodeEditor = <ICodeEditor>control;

			if (codeEditor) {
				let value = codeEditor.getValue();
				if (value !== undefined && value.length > 0) {
					return false;
				}
			}
		}
		return true;
	}

	/**
	 * Returns the underlying SQL editor's text selection in a 0-indexed format. Returns undefined if there
	 * is no selected text.
	 */
	public getSelection(checkIfRange: boolean = true): IRange {
		if (this.currentTextEditor && this.currentTextEditor.getControl()) {
			let vscodeSelection = this.currentTextEditor.getControl().getSelection();

			// If the selection is a range of characters rather than just a cursor position, return the range
			let isRange: boolean =
				!(vscodeSelection.getStartPosition().lineNumber === vscodeSelection.getEndPosition().lineNumber &&
					vscodeSelection.getStartPosition().column === vscodeSelection.getEndPosition().column);
			if (!checkIfRange || isRange) {
				return vscodeSelection;
			}
		}

		// Otherwise return undefined because there is no selected text
		return undefined;
	}

	public getAllSelection(): IRange {
		if (this.currentTextEditor && this.currentTextEditor.getControl()) {
			let control = this.currentTextEditor.getControl();
			let codeEditor: ICodeEditor = <ICodeEditor>control;
			if (codeEditor) {
				let model = codeEditor.getModel();
				let totalLines = model.getLineCount();
				let endColumn = model.getLineMaxColumn(totalLines);
				return {
					startLineNumber: 1,
					startColumn: 1,
					endLineNumber: totalLines,
					endColumn: endColumn,
				};
			}
		}
		return undefined;
	}

	public getAllText(): string {
		if (this.currentTextEditor && this.currentTextEditor.getControl()) {
			let control = this.currentTextEditor.getControl();
			let codeEditor: ICodeEditor = <ICodeEditor>control;
			if (codeEditor) {
				let value = codeEditor.getValue();
				if (value !== undefined && value.length > 0) {
					return value;
				} else {
					return '';
				}
			}
		}
		return undefined;
	}

	public getSelectionText(): string {
		if (this.currentTextEditor && this.currentTextEditor.getControl()) {
			let control = this.currentTextEditor.getControl();
			let codeEditor: ICodeEditor = <ICodeEditor>control;
			let vscodeSelection = control.getSelection();

			if (codeEditor && vscodeSelection) {
				let model = codeEditor.getModel();
				let value = model.getValueInRange(vscodeSelection);
				if (value !== undefined && value.length > 0) {
					return value;
				}
			}
		}
		return '';
	}

	/**
	 * Calls the runCurrent method of this editor's RunQueryAction
	 */
	public async runCurrentQuery(): Promise<void> {
		return this._runQueryAction.runCurrent();
	}

	/**
	 * Calls the runCurrentQueryWithActualPlan method of this editor's ActualQueryPlanAction
	 */
	public async runCurrentQueryWithActualPlan(): Promise<void> {
		return this._actualQueryPlanAction.run();
	}

	/**
	 * Calls the run method of this editor's RunQueryAction
	 */
	public async runQuery(): Promise<void> {
		return this._runQueryAction.run();
	}

	/**
	 * Calls the run method of this editor's CancelQueryAction
	 */
	public async cancelQuery(): Promise<void> {
		return this._cancelQueryAction.run();
	}

	public registerQueryModelViewTab(title: string, componentId: string): void {
		this.resultsEditor.registerQueryModelViewTab(title, componentId);
	}

	public chart(dataId: { batchId: number, resultId: number }): void {
		this.resultsEditor.chart(dataId);
	}
}<|MERGE_RESOLUTION|>--- conflicted
+++ resolved
@@ -253,42 +253,34 @@
 		}
 
 		// Create HTML Elements for the taskbar
-<<<<<<< HEAD
-		let separator = Taskbar.createTaskbarSeparator();
-
-		// Set the content in the order we desire
-		let content: ITaskbarContent[];
-		// TODOKusto: needs to be changed appropriately
-		if (input.getDescription() === 'MSSQL') {
-=======
 		const separator = Taskbar.createTaskbarSeparator();
 		let content: ITaskbarContent[];
 		const previewFeaturesEnabled = this.configurationService.getValue('workbench')['enablePreviewFeatures'];
-		if (previewFeaturesEnabled) {
->>>>>>> 3b38ba7e
-			content = [
-				{ action: this._runQueryAction },
-				{ action: this._cancelQueryAction },
-				{ element: separator },
-				{ action: this._toggleConnectDatabaseAction },
-				{ action: this._changeConnectionAction },
-				{ action: this._listDatabasesAction },
-				{ element: separator },
-<<<<<<< HEAD
-				{ action: this._estimatedQueryPlanAction },
-				{ action: this._toggleSqlcmdMode },
-				{ action: this._exportAsNotebookAction }
-			];
-		}
-		else {
-			// Actions without SQL specific actions.
-=======
-				{ action: this._estimatedQueryPlanAction }, // Preview
-				{ action: this._toggleSqlcmdMode }, // Preview
-				{ action: this._exportAsNotebookAction } // Preview
-			];
-		} else {
->>>>>>> 3b38ba7e
+		if (input.getDescription() === 'MSSQL') {
+			if (previewFeaturesEnabled) {
+				content = [
+					{ action: this._runQueryAction },
+					{ action: this._cancelQueryAction },
+					{ element: separator },
+					{ action: this._toggleConnectDatabaseAction },
+					{ action: this._changeConnectionAction },
+					{ action: this._listDatabasesAction },
+					{ element: separator },
+					{ action: this._estimatedQueryPlanAction }, // Preview
+					{ action: this._toggleSqlcmdMode }, // Preview
+					{ action: this._exportAsNotebookAction } // Preview
+				];
+			} else {
+				content = [
+					{ action: this._runQueryAction },
+					{ action: this._cancelQueryAction },
+					{ element: separator },
+					{ action: this._toggleConnectDatabaseAction },
+					{ action: this._changeConnectionAction },
+					{ action: this._listDatabasesAction }
+				];
+			}
+		} else { // TODOKusto: Add a proper check for Kusto
 			content = [
 				{ action: this._runQueryAction },
 				{ action: this._cancelQueryAction },
@@ -297,15 +289,6 @@
 				{ action: this._changeConnectionAction },
 				{ action: this._listDatabasesAction }
 			];
-<<<<<<< HEAD
-		}
-
-		// Remove the estimated query plan action if preview features are not enabled
-		let previewFeaturesEnabled = this.configurationService.getValue('workbench')['enablePreviewFeatures'];
-		if (!previewFeaturesEnabled) {
-			content.splice(7, 1);
-=======
->>>>>>> 3b38ba7e
 		}
 
 		this.taskbar.setContent(content);
