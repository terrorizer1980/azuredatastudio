/*---------------------------------------------------------------------------------------------
 *  Copyright (c) Microsoft Corporation. All rights reserved.
 *  Licensed under the Source EULA. See License.txt in the project root for license information.
 *--------------------------------------------------------------------------------------------*/

import { TableDataView } from 'sql/base/browser/ui/table/tableDataView';
import { IProfilerSession, IProfilerService, ProfilerSessionID, IProfilerViewTemplate, ProfilerFilter } from 'sql/workbench/services/profiler/browser/interfaces';
import { ProfilerState } from 'sql/workbench/parts/profiler/common/profilerState';

import * as azdata from 'azdata';
import * as nls from 'vs/nls';

import { EditorInput, ConfirmResult } from 'vs/workbench/common/editor';
import { IEditorModel } from 'vs/platform/editor/common/editor';
import { INotificationService } from 'vs/platform/notification/common/notification';
import { Event, Emitter } from 'vs/base/common/event';
import { generateUuid } from 'vs/base/common/uuid';
import { IDialogService, IShowResult } from 'vs/platform/dialogs/common/dialogs';
import * as types from 'vs/base/common/types';
import { URI } from 'vs/base/common/uri';
import Severity from 'vs/base/common/severity';
import { FilterData } from 'sql/workbench/services/profiler/browser/profilerFilter';
import { uriPrefixes } from 'sql/platform/connection/common/utils';
<<<<<<< HEAD
import { ConnectionProfile } from 'sql/platform/connection/common/connectionProfile';
=======
import { find } from 'vs/base/common/arrays';
>>>>>>> 7f7052ad

export class ProfilerInput extends EditorInput implements IProfilerSession {

	public static ID: string = 'workbench.editorinputs.profilerinputs';
	public static SCHEMA: string = 'profiler';
	private _data: TableDataView<Slick.SlickData>;
	private _id: ProfilerSessionID;
	private _state: ProfilerState;
	private _columns: string[] = [];
	private _sessionName: string;
	private _viewTemplate: IProfilerViewTemplate;
	// mapping of event categories to what column they display under
	// used for coallescing multiple events with different names to the same column
	private _columnMapping: { [event: string]: string } = {};

	private _onColumnsChanged = new Emitter<Slick.Column<Slick.SlickData>[]>();
	public onColumnsChanged: Event<Slick.Column<Slick.SlickData>[]> = this._onColumnsChanged.event;

	private _filter: ProfilerFilter = { clauses: [] };

	constructor(
<<<<<<< HEAD
		public connection: ConnectionProfile,
=======
		public connection: IConnectionProfile,
>>>>>>> 7f7052ad
		@IProfilerService private _profilerService: IProfilerService,
		@INotificationService private _notificationService: INotificationService,
		@IDialogService private _dialogService: IDialogService
	) {
		super();
		this._state = new ProfilerState();
		// set inital state
		this.state.change({
			isConnected: false,
			isStopped: true,
			isPaused: false,
			isRunning: false,
			autoscroll: true
		});

		this._profilerService.registerSession(uriPrefixes.connection + generateUuid(), connection, this).then((id) => {
			this._id = id;
			this.state.change({ isConnected: true });
		});
		let searchFn = (val: { [x: string]: string }, exp: string): Array<number> => {
			let ret = new Array<number>();
			for (let i = 0; i < this._columns.length; i++) {
				let colVal = val[this._columns[i]];
				if (colVal && colVal.toLocaleLowerCase().indexOf(exp.toLocaleLowerCase()) > -1) {
					ret.push(i);
				}
			}
			return ret;
		};

		let filterFn = (data: Array<Slick.SlickData>): Array<Slick.SlickData> => {
			return FilterData(this._filter, data);
		};

		this._data = new TableDataView<Slick.SlickData>(undefined, searchFn, undefined, filterFn);
	}

	public get providerType(): string {
		return this.connection ? this.connection.providerName : undefined;
	}

	public set viewTemplate(template: IProfilerViewTemplate) {
		this._data.clear();
		this._viewTemplate = template;

		let newColumns = this._viewTemplate.columns.reduce<Array<string>>((p, e) => {
			p.push(e.name);
			return p;
		}, []);

		let newMapping: { [event: string]: string } = {};
		this._viewTemplate.columns.forEach(c => {
			c.eventsMapped.forEach(e => {
				newMapping[e] = c.name;
			});
		});
		this.setColumnMapping(newColumns, newMapping);
	}

	public get viewTemplate(): IProfilerViewTemplate {
		return this._viewTemplate;
	}

	public set sessionName(name: string) {
		if (!this.state.isRunning || !this.state.isPaused) {
			this._sessionName = name;
		}
	}

	public get sessionName(): string {
		return this._sessionName;
	}

	public getTypeId(): string {
		return ProfilerInput.ID;
	}

	public resolve(refresh?: boolean): Promise<IEditorModel> {
		return undefined;
	}

	public getName(): string {
		let name: string = nls.localize('profilerInput.profiler', "Profiler");
		if (!this.connection) {
			return name;
		}
		name += ': ' + this.connection.serverName.substring(0, 20);
		return name;
	}

	public getResource(): URI {
		return URI.from({
			scheme: ProfilerInput.SCHEMA,
			path: 'profiler'
		});
	}

	public get data(): TableDataView<Slick.SlickData> {
		return this._data;
	}

	public get columns(): Slick.Column<Slick.SlickData>[] {
		if (this._columns) {
			return this._columns.map(i => {
				return <Slick.Column<Slick.SlickData>>{
					id: i,
					field: i,
					name: i,
					sortable: true
				};
			});
		} else {
			return [];
		}
	}

	public setColumns(columns: Array<string>) {
		this._columns = columns;
		this._onColumnsChanged.fire(this.columns);
	}

	public setColumnMapping(columns: Array<string>, mapping: { [event: string]: string }) {
		this._columns = columns;
		this._columnMapping = mapping;
		this._onColumnsChanged.fire(this.columns);
	}

	public get connectionName(): string {
		if (!types.isUndefinedOrNull(this.connection)) {
			if (this.connection.databaseName) {
				return `${this.connection.serverName} ${this.connection.databaseName}`;
			} else {
				return `${this.connection.serverName}`;
			}
		}
		else {
			return nls.localize('profilerInput.notConnected', "Not connected");
		}
	}

	public get id(): ProfilerSessionID {
		return this._id;
	}

	public get state(): ProfilerState {
		return this._state;
	}

	public get filter(): ProfilerFilter {
		return this._filter;
	}

	public onSessionStopped(notification: azdata.ProfilerSessionStoppedParams) {
		this._notificationService.error(nls.localize("profiler.sessionStopped", "XEvent Profiler Session stopped unexpectedly on the server {0}.", this.connection.serverName));

		this.state.change({
			isStopped: true,
			isPaused: false,
			isRunning: false
		});
	}

	public onProfilerSessionCreated(params: azdata.ProfilerSessionCreatedParams) {
		if (types.isUndefinedOrNull(params.sessionName) || types.isUndefinedOrNull(params.templateName)) {
			this._notificationService.error(nls.localize("profiler.sessionCreationError", "Error while starting new session"));
		} else {
			this._sessionName = params.sessionName;
			let sessionTemplate = find(this._profilerService.getSessionTemplates(), (template) => {
				return template.name === params.templateName;
			});
			if (!types.isUndefinedOrNull(sessionTemplate)) {
				let newView = find(this._profilerService.getViewTemplates(), (view) => {
					return view.name === sessionTemplate.defaultView;
				});
				if (!types.isUndefinedOrNull(newView)) {
					this.viewTemplate = newView;
				}
			}

			this.data.clear();
			this.state.change({
				isStopped: false,
				isPaused: false,
				isRunning: true
			});
		}
	}

	public onSessionStateChanged(state: ProfilerState) {
		this.state.change(state);
	}

	public onMoreRows(eventMessage: azdata.ProfilerSessionEvents) {
		if (eventMessage.eventsLost) {
			this._notificationService.warn(nls.localize("profiler.eventsLost", "The XEvent Profiler session for {0} has lost events.", this.connection.serverName));
		}

		let newEvents = [];
		for (let i: number = 0; i < eventMessage.events.length && i < 500; ++i) {
			let e: azdata.ProfilerEvent = eventMessage.events[i];
			let data = {};
			data['EventClass'] = e.name;
			data['StartTime'] = e.timestamp;

			// Using ' ' instead of '' fixed the error where clicking through events
			// with empty text fields causes future text panes to be highlighted.
			// This is a temporary fix
			data['TextData'] = ' ';
			for (let key in e.values) {
				let columnName = this._columnMapping[key];
				if (columnName) {
					let value = e.values[key];
					data[columnName] = value;
				}
			}
			newEvents.push(data);
		}

		if (newEvents.length > 0) {
			this._data.push(newEvents);
		}
	}

	filterSession(filter: ProfilerFilter) {
		this._filter = filter;
		if (this._filter.clauses.length !== 0) {
			this.data.filter();
		} else {
			this.data.clearFilter();
		}
	}

	clearFilter() {
		this._filter = { clauses: [] };
		this.data.clearFilter();
	}

	confirmSave(): Promise<ConfirmResult> {
		if (this.state.isRunning || this.state.isPaused) {
			return this._dialogService.show(Severity.Warning,
				nls.localize('confirmStopProfilerSession', "Would you like to stop the running XEvent session?"),
				[
					nls.localize('profilerClosingActions.yes', "Yes"),
					nls.localize('profilerClosingActions.no', "No"),
					nls.localize('profilerClosingActions.cancel', "Cancel")
				]).then((selection: IShowResult) => {
					if (selection.choice === 0) {
						this._profilerService.stopSession(this.id);
						return ConfirmResult.DONT_SAVE;
					} else if (selection.choice === 1) {
						return ConfirmResult.DONT_SAVE;
					} else {
						return ConfirmResult.CANCEL;
					}
				});
		} else {
			return Promise.resolve(ConfirmResult.DONT_SAVE);
		}
	}

	isDirty(): boolean {
		return this.state.isRunning || this.state.isPaused;
	}

	dispose() {
		super.dispose();
		this._profilerService.disconnectSession(this.id);
	}
}<|MERGE_RESOLUTION|>--- conflicted
+++ resolved
@@ -21,11 +21,8 @@
 import Severity from 'vs/base/common/severity';
 import { FilterData } from 'sql/workbench/services/profiler/browser/profilerFilter';
 import { uriPrefixes } from 'sql/platform/connection/common/utils';
-<<<<<<< HEAD
+import { find } from 'vs/base/common/arrays';
 import { ConnectionProfile } from 'sql/platform/connection/common/connectionProfile';
-=======
-import { find } from 'vs/base/common/arrays';
->>>>>>> 7f7052ad
 
 export class ProfilerInput extends EditorInput implements IProfilerSession {
 
@@ -47,11 +44,7 @@
 	private _filter: ProfilerFilter = { clauses: [] };
 
 	constructor(
-<<<<<<< HEAD
 		public connection: ConnectionProfile,
-=======
-		public connection: IConnectionProfile,
->>>>>>> 7f7052ad
 		@IProfilerService private _profilerService: IProfilerService,
 		@INotificationService private _notificationService: INotificationService,
 		@IDialogService private _dialogService: IDialogService
