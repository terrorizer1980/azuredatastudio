/*---------------------------------------------------------------------------------------------
 *  Copyright (c) Microsoft Corporation. All rights reserved.
 *  Licensed under the Source EULA. See License.txt in the project root for license information.
 *--------------------------------------------------------------------------------------------*/

// This code is based on @jupyterlab/packages/apputils/src/clientsession.tsx

import { nb } from 'azdata';
import { Event } from 'vs/base/common/event';
import { IDisposable } from 'vs/base/common/lifecycle';
import { URI } from 'vs/base/common/uri';
import { INotificationService } from 'vs/platform/notification/common/notification';

import { CellType, NotebookChangeType } from 'sql/workbench/parts/notebook/common/models/contracts';
import { INotebookManager, ILanguageMagic } from 'sql/workbench/services/notebook/common/notebookService';
import { IConnectionProfile } from 'sql/platform/connection/common/interfaces';
import { IConnectionManagementService } from 'sql/platform/connection/common/connectionManagement';
import { ISingleNotebookEditOperation } from 'sql/workbench/api/common/sqlExtHostTypes';
import { IStandardKernelWithProvider } from 'sql/workbench/parts/notebook/common/models/notebookUtils';
import { ConnectionProfile } from 'sql/platform/connection/common/connectionProfile';
import { ICapabilitiesService } from 'sql/platform/capabilities/common/capabilitiesService';
import { localize } from 'vs/nls';
import { NotebookModel } from 'sql/workbench/parts/notebook/common/models/notebookModel';
import { mssqlProviderName } from 'sql/platform/connection/common/constants';
<<<<<<< HEAD
import { Range, IRange } from 'vs/editor/common/core/range';
import { IModelDecoration, FindMatch, IModelDecorationsChangeAccessor } from 'vs/editor/common/model';
=======
import { IModelContentChangedEvent } from 'vs/editor/common/model/textModelEvents';
>>>>>>> 856833db

export interface IClientSessionOptions {
	notebookUri: URI;
	notebookManager: INotebookManager;
	notificationService: INotificationService;
	kernelSpec: nb.IKernelSpec;
}

/**
 * The interface of client session object.
 *
 * The client session represents the link between
 * a path and its kernel for the duration of the lifetime
 * of the session object.  The session can have no current
 * kernel, and can start a new kernel at any time.
 */
export interface IClientSession extends IDisposable {
	/**
	 * A signal emitted when the session is shut down.
	 */
	readonly terminated: Event<void>;

	/**
	 * A signal emitted when the kernel changes.
	 */
	readonly kernelChanged: Event<nb.IKernelChangedArgs>;

	/**
	 * A signal emitted when the kernel status changes.
	 */
	readonly statusChanged: Event<nb.ISession>;

	/**
	 * A signal emitted for a kernel messages.
	 */
	readonly iopubMessage: Event<nb.IMessage>;

	/**
	 * A signal emitted for an unhandled kernel message.
	 */
	readonly unhandledMessage: Event<nb.IMessage>;

	/**
	 * A signal emitted when a session property changes.
	 */
	readonly propertyChanged: Event<'path' | 'name' | 'type'>;

	/**
	 * The current kernel associated with the document.
	 */
	readonly kernel: nb.IKernel | null;

	/**
	 * The current path associated with the client session.
	 */
	readonly notebookUri: URI;

	/**
	 * The current name associated with the client session.
	 */
	readonly name: string;

	/**
	 * The type of the client session.
	 */
	readonly type: string;

	/**
	 * The current status of the client session.
	 */
	readonly status: nb.KernelStatus;

	/**
	 * Whether the session is ready.
	 */
	readonly isReady: boolean;

	/**
	 * Whether the session is in an unusable state
	 */
	readonly isInErrorState: boolean;
	/**
	 * The error information, if this session is in an error state
	 */
	readonly errorMessage: string;

	/**
	 * A promise that is fulfilled when the session is ready.
	 */
	readonly ready: Promise<void>;

	/**
	 * A promise that is fulfilled when the session completes a kernel change.
	 */
	readonly kernelChangeCompleted: Promise<void>;

	/**
	 * The kernel preference.
	 */
	kernelPreference: IKernelPreference;

	/**
	 * The display name of the kernel.
	 */
	readonly kernelDisplayName: string;

	readonly cachedKernelSpec: nb.IKernelSpec;

	/**
	 * Initializes the ClientSession, by starting the server and
	 * connecting to the SessionManager.
	 * This will optionally start a session if the kernel preferences
	 * indicate this is desired
	 */
	initialize(): Promise<void>;

	/**
	 * Change the current kernel associated with the document.
	 */
	changeKernel(
		options: nb.IKernelSpec,
		oldKernel?: nb.IKernel
	): Promise<nb.IKernel>;

	/**
	 * Configure the current kernel associated with the document.
	 */
	configureKernel(
		options: nb.IKernelSpec
	): Promise<void>;

	/**
	 * Kill the kernel and shutdown the session.
	 *
	 * @returns A promise that resolves when the session is shut down.
	 */
	shutdown(): Promise<void>;

	/**
	 * Select a kernel for the session.
	 */
	selectKernel(): Promise<void>;

	/**
	 * Restart the session.
	 *
	 * @returns A promise that resolves with whether the kernel has restarted.
	 *
	 * #### Notes
	 * If there is a running kernel, present a dialog.
	 * If there is no kernel, we start a kernel with the last run
	 * kernel name and resolves with `true`. If no kernel has been started,
	 * this is a no-op, and resolves with `false`.
	 */
	restart(): Promise<boolean>;

	/**
	 * Change the session path.
	 *
	 * @param path - The new session path.
	 *
	 * @returns A promise that resolves when the session has renamed.
	 *
	 * #### Notes
	 * This uses the Jupyter REST API, and the response is validated.
	 * The promise is fulfilled on a valid response and rejected otherwise.
	 */
	setPath(path: string): Promise<void>;

	/**
	 * Change the session name.
	 */
	setName(name: string): Promise<void>;

	/**
	 * Change the session type.
	 */
	setType(type: string): Promise<void>;

	/**
	 * Updates the connection
	 */
	updateConnection(connection: IConnectionProfile): Promise<void>;

	/**
	 * Supports registering a handler to run during kernel change and implement any calls needed to configure
	 * the kernel before actions such as run should be allowed
	 */
	onKernelChanging(changeHandler: ((kernel: nb.IKernelChangedArgs) => Promise<void>)): void;
}

export interface IDefaultConnection {
	defaultConnection: ConnectionProfile;
	otherConnections: ConnectionProfile[];
}

/**
 * A kernel preference.
 */
export interface IKernelPreference {
	/**
	 * The name of the kernel.
	 */
	readonly name?: string;

	/**
	 * The preferred kernel language.
	 */
	readonly language?: string;

	/**
	 * The id of an existing kernel.
	 */
	readonly id?: string;

	/**
	 * Whether to prefer starting a kernel.
	 */
	readonly shouldStart?: boolean;

	/**
	 * Whether a kernel can be started.
	 */
	readonly canStart?: boolean;

	/**
	 * Whether to auto-start the default kernel if no matching kernel is found.
	 */
	readonly autoStartDefault?: boolean;
}

export interface INotebookModel {
	/**
	 * Cell List for this model
	 */
	readonly cells: ReadonlyArray<ICellModel>;

	/**
	 * The active cell for this model. May be undefined
	 */
	activeCell: ICellModel;

	/**
	 * Client Session in the notebook, used for sending requests to the notebook service
	 */
	readonly clientSession: IClientSession;
	/**
	 * LanguageInfo saved in the notebook
	 */
	readonly languageInfo: nb.ILanguageInfo;
	/**
	 * Current default language for the notebook
	 */
	readonly language: string;

	/**
	 * All notebook managers applicable for a given notebook
	 */
	readonly notebookManagers: INotebookManager[];

	/**
	 * Event fired on first initialization of the kernel and
	 * on subsequent change events
	 */
	readonly kernelChanged: Event<nb.IKernelChangedArgs>;

	/**
	 * Fired on notifications that notebook components should be re-laid out.
	 */
	readonly layoutChanged: Event<void>;

	/**
	 * Event fired on first initialization of the kernels and
	 * on subsequent change events
	 */
	readonly kernelsChanged: Event<nb.IKernelSpec>;

	/**
	 * Default kernel
	 */
	defaultKernel?: nb.IKernelSpec;

	/**
	 * Event fired on first initialization of the contexts and
	 * on subsequent change events
	 */
	readonly contextsChanged: Event<void>;

	/**
	 * Event fired on when switching kernel and should show loading context
	 */
	readonly contextsLoading: Event<void>;

	/**
	 * The specs for available kernels, or undefined if these have
	 * not been loaded yet
	 */
	readonly specs: nb.IAllKernels | undefined;

	/**
	 * The specs for available contexts, or undefined if these have
	 * not been loaded yet
	 */
	readonly contexts: IDefaultConnection | undefined;

	/**
	 * Event fired on first initialization of the cells and
	 * on subsequent change events
	 */
	readonly contentChanged: Event<NotebookContentChange>;

	/**
	 * Event fired on notebook provider change
	 */
	readonly onProviderIdChange: Event<string>;

	/**
	 * Event fired on active cell change
	 */
	readonly onActiveCellChanged: Event<ICellModel>;

	/**
	 * The trusted mode of the Notebook
	 */
	trustedMode: boolean;

	/**
	 * Current notebook provider id
	 */
	providerId: string;

	/**
	 * Change the current kernel from the Kernel dropdown
	 * @param displayName kernel name (as displayed in Kernel dropdown)
	 */
	changeKernel(displayName: string): void;

	/**
	 * Change the current context (if applicable)
	 */
	changeContext(host: string, connection?: IConnectionProfile, hideErrorMessage?: boolean): Promise<void>;

	/**
	 * Find a cell's index given its model
	 */
	findCellIndex(cellModel: ICellModel): number;

	/**
	 * Adds a cell to the index of the model
	 */
	addCell(cellType: CellType, index?: number): void;

	/**
	 * Deletes a cell
	 */
	deleteCell(cellModel: ICellModel): void;

	/**
	 * Serialize notebook cell content to JSON
	 */
	toJSON(type?: NotebookChangeType): nb.INotebookContents;

	/**
	 * Notifies the notebook of a change in the cell
	 */
	onCellChange(cell: ICellModel, change: NotebookChangeType): void;


	/**
	 * Push edit operations, basically editing the model. This is the preferred way of
	 * editing the model. Long-term, this will ensure edit operations can be added to the undo stack
	 * @param edits The edit operations to perform
	 */
	pushEditOperations(edits: ISingleNotebookEditOperation[]): void;

	getApplicableConnectionProviderIds(kernelName: string): string[];

	/**
	 * Get the standardKernelWithProvider by name
	 * @param name The kernel name
	 */
	getStandardKernelFromName(name: string): IStandardKernelWithProvider;

	/** Event fired once we get call back from ConfigureConnection method in sqlops extension */
	readonly onValidConnectionSelected: Event<boolean>;

	serializationStateChanged(changeType: NotebookChangeType, cell?: ICellModel): void;

	standardKernels: IStandardKernelWithProvider[];

<<<<<<< HEAD
	getFindCount(): number;

	getFindIndex(): number;

	findNext(): Thenable<NotebookRange>;

	findPrevious(): Thenable<NotebookRange>;

	find(exp: string, maxMatches?: number): Promise<NotebookRange>;

	clearFind(): void;

	findArray: NotebookRange[];

	/**
	 * Get the range associated with a decoration.
	 * @param id The decoration id.
	 * @return The decoration range or null if the decoration was not found.
	 */
	getDecorationRange(id: string): Range | null;

	/**
	 * Gets all the decorations in a range as an array. Only `startLineNumber` and `endLineNumber` from `range` are used for filtering.
	 * So for now it returns all the decorations on the same line as `range`.
	 * @param range The range to search in
	 * @param ownerId If set, it will ignore decorations belonging to other owners.
	 * @param filterOutValidation If set, it will ignore decorations specific to validation (i.e. warnings, errors).
	 * @return An array with the decorations
	 */
	getDecorationsInRange(range: IRange, ownerId?: number, filterOutValidation?: boolean): IModelDecoration[];

	changeDecorations<T>(callback: (changeAccessor: IModelDecorationsChangeAccessor) => T, ownerId: number): T | null;
	/**
	 * Get the maximum legal column for line at `lineNumber`
	 */
	getLineMaxColumn(lineNumber: number): number;

	/**
	 * Get the number of lines in the model.
	 */
	getLineCount(): number;

	findMatches: FindMatch[];

	onFindCountChange: Event<number>;

}

export class NotebookRange extends Range {
	cell: ICellModel;

	constructor(cell: ICellModel, startLineNumber: number, startColumn: number, endLineNumber: number, endColumn: number) {
		super(startLineNumber, startColumn, endLineNumber, endColumn);
		this.cell = cell;
	}
}

export interface NotebookPosition {
	readonly cell: ICellModel;
	readonly lineNumber: number;
	readonly startColumnNumber: number;
	readonly endColumnNumber: number;

=======
	/**
	 * Updates the model's view of an active cell to the new active cell
	 * @param cell New active cell
	 */
	updateActiveCell(cell: ICellModel);
>>>>>>> 856833db
}

export interface NotebookContentChange {
	/**
	 * The type of change that occurred
	 */
	changeType: NotebookChangeType;
	/**
	 * Optional cells that were changed
	 */
	cells?: ICellModel | ICellModel[];
	/**
	 * Optional index of the change, indicating the cell at which an insert or
	 * delete occurred
	 */
	cellIndex?: number;
	/**
	 * Optional value indicating if the notebook is in a dirty or clean state after this change
	 */
	isDirty?: boolean;

	/**
	 * Text content changed event for cell edits
	 */
	modelContentChangedEvent?: IModelContentChangedEvent;
}

export interface ICellModelOptions {
	notebook: INotebookModel;
	isTrusted: boolean;
}

export enum CellExecutionState {
	Hidden = 0,
	Stopped = 1,
	Running = 2,
	Error = 3
}

export interface IOutputChangedEvent {
	outputs: ReadonlyArray<nb.ICellOutput>;
	shouldScroll: boolean;
}

export interface ICellModel {
	cellUri: URI;
	id: string;
	readonly language: string;
	readonly cellGuid: string;
	source: string | string[];
	cellType: CellType;
	trustedMode: boolean;
	active: boolean;
	hover: boolean;
	executionCount: number | undefined;
	readonly future: FutureInternal;
	readonly outputs: ReadonlyArray<nb.ICellOutput>;
	readonly onOutputsChanged: Event<IOutputChangedEvent>;
	readonly onExecutionStateChange: Event<CellExecutionState>;
	readonly executionState: CellExecutionState;
	readonly notebookModel: NotebookModel;
	setFuture(future: FutureInternal): void;
	setStdInHandler(handler: nb.MessageHandler<nb.IStdinMessage>): void;
	runCell(notificationService?: INotificationService, connectionManagementService?: IConnectionManagementService): Promise<boolean>;
	setOverrideLanguage(language: string);
	equals(cellModel: ICellModel): boolean;
	toJSON(): nb.ICellContents;
	loaded: boolean;
	stdInVisible: boolean;
	readonly onLoaded: Event<string>;
	modelContentChangedEvent: IModelContentChangedEvent;
}

export interface FutureInternal extends nb.IFuture {
	inProgress: boolean;
}

export interface IModelFactory {

	createCell(cell: nb.ICellContents, options: ICellModelOptions): ICellModel;
	createClientSession(options: IClientSessionOptions): IClientSession;
}

export interface IContentManager {
	/**
	 * This is a specialized method intended to load for a default context - just the current Notebook's URI
	 */
	loadContent(): Promise<nb.INotebookContents>;
}

export interface INotebookModelOptions {
	/**
	 * Path to the local or remote notebook
	 */
	notebookUri: URI;

	/**
	 * Factory for creating cells and client sessions
	 */
	factory: IModelFactory;

	contentManager: IContentManager;
	notebookManagers: INotebookManager[];
	providerId: string;
	defaultKernel: nb.IKernelSpec;
	cellMagicMapper: ICellMagicMapper;

	layoutChanged: Event<void>;

	notificationService: INotificationService;
	connectionService: IConnectionManagementService;
	capabilitiesService: ICapabilitiesService;
	editorLoadedTimestamp?: number;
}

export interface ICellMagicMapper {
	/**
	 * Tries to find a language mapping for an identified cell magic
	 * @param magic a string defining magic. For example for %%sql the magic text is sql
	 * @param kernelId the name of the current kernel to use when looking up magics
	 */
	toLanguageMagic(magic: string, kernelId: string): ILanguageMagic | undefined;
}

export namespace notebookConstants {
	export const SQL = 'SQL';
	export const SQL_CONNECTION_PROVIDER = mssqlProviderName;
	export const sqlKernel: string = localize('sqlKernel', "SQL");
	export const sqlKernelSpec: nb.IKernelSpec = ({
		name: sqlKernel,
		language: 'sql',
		display_name: sqlKernel
	});
}

export interface INotebookContentsEditable {
	cells: nb.ICellContents[];
	metadata: nb.INotebookMetadata;
	nbformat: number;
	nbformat_minor: number;
}<|MERGE_RESOLUTION|>--- conflicted
+++ resolved
@@ -22,12 +22,9 @@
 import { localize } from 'vs/nls';
 import { NotebookModel } from 'sql/workbench/parts/notebook/common/models/notebookModel';
 import { mssqlProviderName } from 'sql/platform/connection/common/constants';
-<<<<<<< HEAD
 import { Range, IRange } from 'vs/editor/common/core/range';
 import { IModelDecoration, FindMatch, IModelDecorationsChangeAccessor } from 'vs/editor/common/model';
-=======
 import { IModelContentChangedEvent } from 'vs/editor/common/model/textModelEvents';
->>>>>>> 856833db
 
 export interface IClientSessionOptions {
 	notebookUri: URI;
@@ -418,7 +415,6 @@
 
 	standardKernels: IStandardKernelWithProvider[];
 
-<<<<<<< HEAD
 	getFindCount(): number;
 
 	getFindIndex(): number;
@@ -482,13 +478,11 @@
 	readonly startColumnNumber: number;
 	readonly endColumnNumber: number;
 
-=======
 	/**
 	 * Updates the model's view of an active cell to the new active cell
 	 * @param cell New active cell
 	 */
 	updateActiveCell(cell: ICellModel);
->>>>>>> 856833db
 }
 
 export interface NotebookContentChange {
