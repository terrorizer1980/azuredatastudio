--- conflicted
+++ resolved
@@ -108,18 +108,10 @@
 		const azureTenantLabel = localize('azureTenant', "Azure tenant");
 
 		const accountLabel = this.createLabelElement(azureAccountLabel, true);
-<<<<<<< HEAD
-		this._accountListContainer = DOM.append(accountLabel, DOM.$('div.account-list-container'));
-
-		const tenantLabel = this.createLabelElement(azureTenantLabel, true);
-		this._tenantListContainer = DOM.append(tenantLabel, DOM.$('div.tenant-list-container'));
-
-=======
 		this._accountListContainer = DOM.$('div.account-list-container');
 
 		const tenantLabel = this.createLabelElement(azureTenantLabel, true);
 		this._tenantListContainer = DOM.$('div.tenant-list-container');
->>>>>>> 0a3d1090
 
 		this._accountList = new List<azdata.Account>('AccountPicker', this._accountListContainer, accountDelegate, [accountRenderer], {
 			setRowLineHeight: false,
@@ -134,7 +126,6 @@
 
 		DOM.append(this._accountContainer, accountLabel);
 		DOM.append(this._tenantContainer, tenantLabel);
-<<<<<<< HEAD
 
 
 		DOM.append(this._rootContainer, this._accountContainer);
@@ -148,21 +139,6 @@
 
 		const tenantOption: IDropdownOptions = {
 			contextViewProvider: this._contextViewService,
-=======
-
-
-		DOM.append(this._rootContainer, this._accountContainer);
-		DOM.append(this._rootContainer, this._tenantContainer);
-
-		// Create dropdowns for account and tenant pickers
-		const accountOptions: IDropdownOptions = {
-			contextViewProvider: this._contextViewService,
-			labelRenderer: (container) => this.renderAccountLabel(container)
-		};
-
-		const tenantOption: IDropdownOptions = {
-			contextViewProvider: this._contextViewService,
->>>>>>> 0a3d1090
 			labelRenderer: (container) => this.renderTenantLabel(container)
 		};
 
