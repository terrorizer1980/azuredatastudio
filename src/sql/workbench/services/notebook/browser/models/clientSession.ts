/*---------------------------------------------------------------------------------------------
 *  Copyright (c) Microsoft Corporation. All rights reserved.
 *  Licensed under the Source EULA. See License.txt in the project root for license information.
 *--------------------------------------------------------------------------------------------*/

// This code is based on @jupyterlab/packages/apputils/src/clientsession.tsx

import { nb } from 'azdata';
import { URI } from 'vs/base/common/uri';
import { Event, Emitter } from 'vs/base/common/event';
import { localize } from 'vs/nls';
import { getErrorMessage } from 'vs/base/common/errors';

import { IClientSession, IClientSessionOptions } from 'sql/workbench/services/notebook/browser/models/modelInterfaces';
import { Deferred } from 'sql/base/common/promise';
import { INotebookManager } from 'sql/workbench/services/notebook/browser/notebookService';
import { IConnectionProfile } from 'sql/platform/connection/common/interfaces';

type KernelChangeHandler = (kernel: nb.IKernelChangedArgs) => Promise<void>;
/**
 * Implementation of a client session. This is a model over session operations,
 * which may come from the session manager or a specific session.
 */
export class ClientSession implements IClientSession {
	//#region private fields with public accessors
	private _terminatedEmitter = new Emitter<void>();
	private _kernelChangedEmitter = new Emitter<nb.IKernelChangedArgs>();
	private _statusChangedEmitter = new Emitter<nb.ISession>();
	private _iopubMessageEmitter = new Emitter<nb.IMessage>();
	private _unhandledMessageEmitter = new Emitter<nb.IMessage>();
	private _propertyChangedEmitter = new Emitter<'path' | 'name' | 'type'>();
	private _notebookUri: URI;
	private _type: string | undefined;
	private _name: string | undefined;
	private _isReady: boolean;
	private _ready: Deferred<void>;
	private _kernelChangeCompleted: Deferred<void>;
	private _kernelDisplayName: string | undefined;
	private _errorMessage: string | undefined;
	private _cachedKernelSpec: nb.IKernelSpec | undefined;
	private _kernelChangeHandlers: KernelChangeHandler[] = [];
	private _defaultKernel: nb.IKernelSpec;

	//#endregion

	private _serverLoadFinished: Promise<void> = Promise.resolve();
	private _session: nb.ISession | undefined = undefined;
	private isServerStarted: boolean = false;
	private notebookManager: INotebookManager;
	private _kernelConfigActions: ((kernelName: string) => Promise<any>)[] = [];
	private _connectionId: string = '';

	constructor(private options: IClientSessionOptions) {
		this._notebookUri = options.notebookUri;
		this.notebookManager = options.notebookManager;
		this._isReady = false;
		this._ready = new Deferred<void>();
		this._kernelChangeCompleted = new Deferred<void>();
		this._defaultKernel = options.kernelSpec;
	}

	public async initialize(): Promise<void> {
		try {
			this._serverLoadFinished = this.startServer(this.options.kernelSpec);
			await this._serverLoadFinished;
			await this.initializeSession();
			await this.updateCachedKernelSpec();
		} catch (err) {
			this._errorMessage = getErrorMessage(err) || localize('clientSession.unknownError', "An error occurred while starting the notebook session");
		}
		// Always resolving for now. It's up to callers to check for error case
		this._isReady = true;
		this._ready.resolve();
		if (!this.isInErrorState && this._session && this._session.kernel) {
			await this.notifyKernelChanged(this._session.kernel);
		}
	}

	private async startServer(kernelSpec: nb.IKernelSpec): Promise<void> {
		let serverManager = this.notebookManager.serverManager;
		if (serverManager) {
			await serverManager.startServer(kernelSpec);
			if (!serverManager.isStarted) {
				throw new Error(localize('ServerNotStarted', "Server did not start for unknown reason"));
			}
			this.isServerStarted = serverManager.isStarted;
		} else {
			this.isServerStarted = true;
		}
	}

	private async initializeSession(): Promise<void> {
		await this._serverLoadFinished;
		if (this.isServerStarted) {
			if (!this.notebookManager.sessionManager.isReady) {
				await this.notebookManager.sessionManager.ready;
			}
			if (this._defaultKernel) {
				await this.startSessionInstance(this._defaultKernel.name);
			}
		}
	}

	private async startSessionInstance(kernelName: string): Promise<void> {
		let session: nb.ISession;
		try {
			// TODO #3164 should use URI instead of path for startNew
			session = await this.notebookManager.sessionManager.startNew({
				path: this.notebookUri.fsPath,
				kernelName: kernelName
				// TODO add kernel name if saved in the document
			});
			session.defaultKernelLoaded = true;
		} catch (err) {
			// TODO move registration
			if (err && err.response && err.response.status === 501) {
				this.options.notificationService.warn(localize('kernelRequiresConnection', "Kernel {0} was not found. The default kernel will be used instead.", kernelName));
				session = await this.notebookManager.sessionManager.startNew({
					path: this.notebookUri.fsPath,
					kernelName: undefined
				});
				session.defaultKernelLoaded = false;
			} else {
				throw err;
			}
		}
		this._session = session;
		await this.runKernelConfigActions(kernelName);
		this._statusChangedEmitter.fire(session);
	}

	private async runKernelConfigActions(kernelName: string): Promise<void> {
		for (let startAction of this._kernelConfigActions) {
			await startAction(kernelName);
		}
	}

	public dispose(): void {
		// No-op for now
	}

	/**
	 * Indicates the server has finished loading. It may have failed to load in
	 * which case the view will be in an error state.
	 */
	public get serverLoadFinished(): Promise<void> {
		return this._serverLoadFinished;
	}


	//#region IClientSession Properties
	public get terminated(): Event<void> {
		return this._terminatedEmitter.event;
	}
	public get kernelChanged(): Event<nb.IKernelChangedArgs> {
		return this._kernelChangedEmitter.event;
	}

	public onKernelChanging(changeHandler: (kernel: nb.IKernelChangedArgs) => Promise<void>): void {
		if (changeHandler) {
			this._kernelChangeHandlers.push(changeHandler);
		}
	}
	public get statusChanged(): Event<nb.ISession> {
		return this._statusChangedEmitter.event;
	}
	public get iopubMessage(): Event<nb.IMessage> {
		return this._iopubMessageEmitter.event;
	}
	public get unhandledMessage(): Event<nb.IMessage> {
		return this._unhandledMessageEmitter.event;
	}
	public get propertyChanged(): Event<'path' | 'name' | 'type'> {
		return this._propertyChangedEmitter.event;
	}
	public get kernel(): nb.IKernel | undefined {
		return this._session ? this._session.kernel : undefined;
	}
	public get notebookUri(): URI {
		return this._notebookUri;
	}
	public get name(): string | undefined {
		return this._name;
	}
	public get type(): string | undefined {
		return this._type;
	}
	public get status(): nb.KernelStatus {
		if (!this.isReady) {
			return 'starting';
		}
		return this._session ? this._session.status : 'dead';
	}
	public get isReady(): boolean {
		return this._isReady;
	}
	public get ready(): Promise<void> {
		return this._ready.promise;
	}
	public get kernelChangeCompleted(): Promise<void> {
		return this._kernelChangeCompleted.promise;
	}
	public get kernelDisplayName(): string | undefined {
		return this._kernelDisplayName;
	}
	public get errorMessage(): string | undefined {
		return this._errorMessage;
	}
	public get isInErrorState(): boolean {
		return !!this._errorMessage;
	}

	public get cachedKernelSpec(): nb.IKernelSpec | undefined {
		return this._cachedKernelSpec;
	}
	//#endregion

	//#region Not Yet Implemented
	/**
	 * Change the current kernel associated with the document.
	 */
	async changeKernel(options: nb.IKernelSpec, oldValue?: nb.IKernel): Promise<nb.IKernel | undefined> {
		this._kernelChangeCompleted = new Deferred<void>();
		this._isReady = false;
		let oldKernel = oldValue ? oldValue : this.kernel;

		let kernel = await this.doChangeKernel(options);
		try {
			await kernel?.ready;
		} catch (error) {
			// Cleanup some state before re-throwing
			this._isReady = kernel ? kernel.isReady : false;
			this._kernelChangeCompleted.resolve();
			throw error;
		}
		let newKernel = this._session ? this._session.kernel : kernel;
		this._isReady = kernel ? kernel.isReady : false;
		await this.updateCachedKernelSpec();
		// Send resolution events to listeners
		if (newKernel) {
			await this.notifyKernelChanged(newKernel, oldKernel);
		}
		return kernel;
	}

	private async notifyKernelChanged(newKernel: nb.IKernel, oldKernel?: nb.IKernel): Promise<void> {
		let changeArgs: nb.IKernelChangedArgs = {
			oldValue: oldKernel,
			newValue: newKernel
		};
		let changePromises = this._kernelChangeHandlers.map(handler => handler(changeArgs));
		await Promise.all(changePromises);
		// Wait on connection configuration to complete before resolving full kernel change
		this._kernelChangeCompleted.resolve();
		this._kernelChangedEmitter.fire(changeArgs);
	}

	private async updateCachedKernelSpec(): Promise<void> {
		this._cachedKernelSpec = undefined;
		let kernel = this.kernel;
		if (kernel) {
			await kernel.ready;
			if (kernel.isReady) {
				this._cachedKernelSpec = await kernel.getSpec();
			}
		}
	}

	/**
	 * Helper method to either call ChangeKernel on current session, or start a new session
	 */
	private async doChangeKernel(options: nb.IKernelSpec): Promise<nb.IKernel | undefined> {
		let kernel: nb.IKernel | undefined;
		if (this._session) {
			kernel = await this._session.changeKernel(options);
			await this.runKernelConfigActions(kernel.name);
		} else {
			kernel = await this.startSessionInstance(options.name).then(() => this.kernel);
		}
		return kernel;
	}

	public async configureKernel(options: nb.IKernelSpec): Promise<void> {
		if (this._session) {
			await this._session.configureKernel(options);
		}
	}

	public async updateConnection(connection: IConnectionProfile): Promise<void> {
		if (!this.kernel) {
			// TODO is there any case where skipping causes errors? So far it seems like it gets called twice
			return;
		}
<<<<<<< HEAD
		if (connection.id !== '-1' && this._session) {
=======
		if (connection.id !== '-1' && connection.id !== this._connectionId) {
>>>>>>> 5f454648
			await this._session.configureConnection(connection);
			this._connectionId = connection.id;
		}
	}

	/**
	 * Kill the kernel and shutdown the session.
	 *
	 * @returns A promise that resolves when the session is shut down.
	 */
	public async shutdown(): Promise<void> {
		// Always try to shut down session
		if (this._session && this._session.id && this.notebookManager && this.notebookManager.sessionManager) {
			await this.notebookManager.sessionManager.shutdown(this._session.id);
		}
	}

	/**
	 * Select a kernel for the session.
	 */
	selectKernel(): Promise<void> {
		throw new Error('Not implemented');
	}

	/**
	 * Restart the session.
	 *
	 * @returns A promise that resolves with whether the kernel has restarted.
	 *
	 * #### Notes
	 * If there is a running kernel, present a dialog.
	 * If there is no kernel, we start a kernel with the last run
	 * kernel name and resolves with `true`. If no kernel has been started,
	 * this is a no-op, and resolves with `false`.
	 */
	restart(): Promise<boolean> {
		throw new Error('Not implemented');
	}

	/**
	 * Change the session path.
	 *
	 * @param path - The new session path.
	 *
	 * @returns A promise that resolves when the session has renamed.
	 *
	 * #### Notes
	 * This uses the Jupyter REST API, and the response is validated.
	 * The promise is fulfilled on a valid response and rejected otherwise.
	 */
	setPath(path: string): Promise<void> {
		throw new Error('Not implemented');
	}

	/**
	 * Change the session name.
	 */
	setName(name: string): Promise<void> {
		throw new Error('Not implemented');
	}

	/**
	 * Change the session type.
	 */
	setType(type: string): Promise<void> {
		throw new Error('Not implemented');
	}
	//#endregion
}<|MERGE_RESOLUTION|>--- conflicted
+++ resolved
@@ -291,11 +291,7 @@
 			// TODO is there any case where skipping causes errors? So far it seems like it gets called twice
 			return;
 		}
-<<<<<<< HEAD
-		if (connection.id !== '-1' && this._session) {
-=======
-		if (connection.id !== '-1' && connection.id !== this._connectionId) {
->>>>>>> 5f454648
+		if (connection.id !== '-1' && this._session && connection.id !== this._connectionId) {
 			await this._session.configureConnection(connection);
 			this._connectionId = connection.id;
 		}
