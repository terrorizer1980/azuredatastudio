--- conflicted
+++ resolved
@@ -611,12 +611,8 @@
 				let alias = providers[server].connection.notebookKernelAlias;
 				// Add Notebook Kernel Alias to kernelAliases
 				if (alias && this._kernelAliases.indexOf(alias) === -1) {
-<<<<<<< HEAD
-					this._kernelAliases.push(alias);
-=======
 					this._kernelAliases.push(providers[server].connection.notebookKernelAlias);
 					this._kernelDisplayNameToConnectionProviderIds.set(alias, [providers[server].connection.providerId]);
->>>>>>> 5f454648
 				}
 			}
 		}
@@ -666,13 +662,6 @@
 	private isValidConnection(profile: IConnectionProfile | connection.Connection) {
 		if (this._standardKernels.length > 0) {
 			let standardKernels = find(this._standardKernels, kernel => this._defaultKernel && kernel.displayName === this._defaultKernel.display_name);
-<<<<<<< HEAD
-			let connectionProviderIds = standardKernels ? standardKernels.connectionProviderIds : [];
-			let providerFeatures = this._capabilitiesService?.getCapabilities(profile.providerName);
-			if (connectionProviderIds.length > 0) {
-				this._currentKernelAlias = providerFeatures?.connection.notebookKernelAlias;
-				if (this._currentKernelAlias) {
-=======
 			let connectionProviderIds = standardKernels ? standardKernels.connectionProviderIds : undefined;
 			let providerFeatures = this._capabilitiesService.getCapabilities(profile.providerName);
 			if (connectionProviderIds?.length) {
@@ -682,7 +671,6 @@
 					this._currentKernelAlias = undefined;
 				} else {
 					// Adds Kernel Alias and Connection Provider to Map if new Notebook connection contains notebookKernelAlias
->>>>>>> 5f454648
 					this._kernelDisplayNameToConnectionProviderIds.set(this._currentKernelAlias, [profile.providerName]);
 				}
 			}
