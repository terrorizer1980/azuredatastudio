/*---------------------------------------------------------------------------------------------
 *  Copyright (c) Microsoft Corporation. All rights reserved.
 *  Licensed under the Source EULA. See License.txt in the project root for license information.
 *--------------------------------------------------------------------------------------------*/
'use strict';
/*---------------------------------------------------------------------------------------------
 *  Copyright (c) Microsoft Corporation. All rights reserved.
 *  Licensed under the Source EULA. See License.txt in the project root for license information.
 *--------------------------------------------------------------------------------------------*/
/*---------------------------------------------------------------------------------------------
 *---------------------------------------------------------------------------------------------
 *---------------------------------------------------------------------------------------------
 *---------------------------------------------------------------------------------------------
 *---------------------------------------------------------------------------------------------
 * Please make sure to make edits in the .ts file at https://github.com/Microsoft/vscode-loader/
 *---------------------------------------------------------------------------------------------
 *---------------------------------------------------------------------------------------------
 *---------------------------------------------------------------------------------------------
 *---------------------------------------------------------------------------------------------
 *--------------------------------------------------------------------------------------------*/
var _amdLoaderGlobal = this;
var _commonjsGlobal = typeof global === 'object' ? global : {};
var AMDLoader;
(function (AMDLoader) {
	AMDLoader.global = _amdLoaderGlobal;
	var Environment = /** @class */ (function () {
		function Environment() {
			this._detected = false;
			this._isWindows = false;
			this._isNode = false;
			this._isElectronRenderer = false;
			this._isWebWorker = false;
		}
		Object.defineProperty(Environment.prototype, "isWindows", {
			get: function () {
				this._detect();
				return this._isWindows;
			},
			enumerable: true,
			configurable: true
		});
		Object.defineProperty(Environment.prototype, "isNode", {
			get: function () {
				this._detect();
				return this._isNode;
			},
			enumerable: true,
			configurable: true
		});
		Object.defineProperty(Environment.prototype, "isElectronRenderer", {
			get: function () {
				this._detect();
				return this._isElectronRenderer;
			},
			enumerable: true,
			configurable: true
		});
		Object.defineProperty(Environment.prototype, "isWebWorker", {
			get: function () {
				this._detect();
				return this._isWebWorker;
			},
			enumerable: true,
			configurable: true
		});
		Environment.prototype._detect = function () {
			if (this._detected) {
				return;
			}
			this._detected = true;
			this._isWindows = Environment._isWindows();
			this._isNode = (typeof module !== 'undefined' && !!module.exports);
			this._isElectronRenderer = (typeof process !== 'undefined' && typeof process.versions !== 'undefined' && typeof process.versions.electron !== 'undefined' && process.type === 'renderer');
			this._isWebWorker = (typeof AMDLoader.global.importScripts === 'function');
		};
		Environment._isWindows = function () {
			if (typeof navigator !== 'undefined') {
				if (navigator.userAgent && navigator.userAgent.indexOf('Windows') >= 0) {
					return true;
				}
			}
			if (typeof process !== 'undefined') {
				return (process.platform === 'win32');
			}
			return false;
		};
		return Environment;
	}());
	AMDLoader.Environment = Environment;
})(AMDLoader || (AMDLoader = {}));
/*---------------------------------------------------------------------------------------------
 *  Copyright (c) Microsoft Corporation. All rights reserved.
 *  Licensed under the Source EULA. See License.txt in the project root for license information.
 *--------------------------------------------------------------------------------------------*/
var AMDLoader;
(function (AMDLoader) {
	var LoaderEvent = /** @class */ (function () {
		function LoaderEvent(type, detail, timestamp) {
			this.type = type;
			this.detail = detail;
			this.timestamp = timestamp;
		}
		return LoaderEvent;
	}());
	AMDLoader.LoaderEvent = LoaderEvent;
	var LoaderEventRecorder = /** @class */ (function () {
		function LoaderEventRecorder(loaderAvailableTimestamp) {
			this._events = [new LoaderEvent(1 /* LoaderAvailable */, '', loaderAvailableTimestamp)];
		}
		LoaderEventRecorder.prototype.record = function (type, detail) {
			this._events.push(new LoaderEvent(type, detail, AMDLoader.Utilities.getHighPerformanceTimestamp()));
		};
		LoaderEventRecorder.prototype.getEvents = function () {
			return this._events;
		};
		return LoaderEventRecorder;
	}());
	AMDLoader.LoaderEventRecorder = LoaderEventRecorder;
	var NullLoaderEventRecorder = /** @class */ (function () {
		function NullLoaderEventRecorder() {
		}
		NullLoaderEventRecorder.prototype.record = function (type, detail) {
			// Nothing to do
		};
		NullLoaderEventRecorder.prototype.getEvents = function () {
			return [];
		};
		NullLoaderEventRecorder.INSTANCE = new NullLoaderEventRecorder();
		return NullLoaderEventRecorder;
	}());
	AMDLoader.NullLoaderEventRecorder = NullLoaderEventRecorder;
})(AMDLoader || (AMDLoader = {}));
/*---------------------------------------------------------------------------------------------
 *  Copyright (c) Microsoft Corporation. All rights reserved.
 *  Licensed under the Source EULA. See License.txt in the project root for license information.
 *--------------------------------------------------------------------------------------------*/
var AMDLoader;
(function (AMDLoader) {
	var Utilities = /** @class */ (function () {
		function Utilities() {
		}
        /**
         * This method does not take care of / vs \
         */
		Utilities.fileUriToFilePath = function (isWindows, uri) {
			uri = decodeURI(uri).replace(/%23/g, '#');
			if (isWindows) {
				if (/^file:\/\/\//.test(uri)) {
					// This is a URI without a hostname => return only the path segment
					return uri.substr(8);
				}
				if (/^file:\/\//.test(uri)) {
					return uri.substr(5);
				}
			}
			else {
				if (/^file:\/\//.test(uri)) {
					return uri.substr(7);
				}
			}
			// Not sure...
			return uri;
		};
		Utilities.startsWith = function (haystack, needle) {
			return haystack.length >= needle.length && haystack.substr(0, needle.length) === needle;
		};
		Utilities.endsWith = function (haystack, needle) {
			return haystack.length >= needle.length && haystack.substr(haystack.length - needle.length) === needle;
		};
		// only check for "?" before "#" to ensure that there is a real Query-String
		Utilities.containsQueryString = function (url) {
			return /^[^\#]*\?/gi.test(url);
		};
        /**
         * Does `url` start with http:// or https:// or file:// or / ?
         */
		Utilities.isAbsolutePath = function (url) {
			return /^((http:\/\/)|(https:\/\/)|(file:\/\/)|(\/))/.test(url);
		};
		Utilities.forEachProperty = function (obj, callback) {
			if (obj) {
				var key = void 0;
				for (key in obj) {
					if (obj.hasOwnProperty(key)) {
						callback(key, obj[key]);
					}
				}
			}
		};
		Utilities.isEmpty = function (obj) {
			var isEmpty = true;
			Utilities.forEachProperty(obj, function () {
				isEmpty = false;
			});
			return isEmpty;
		};
		Utilities.recursiveClone = function (obj) {
			if (!obj || typeof obj !== 'object') {
				return obj;
			}
			var result = Array.isArray(obj) ? [] : {};
			Utilities.forEachProperty(obj, function (key, value) {
				if (value && typeof value === 'object') {
					result[key] = Utilities.recursiveClone(value);
				}
				else {
					result[key] = value;
				}
			});
			return result;
		};
		Utilities.generateAnonymousModule = function () {
			return '===anonymous' + (Utilities.NEXT_ANONYMOUS_ID++) + '===';
		};
		Utilities.isAnonymousModule = function (id) {
			return Utilities.startsWith(id, '===anonymous');
		};
		Utilities.getHighPerformanceTimestamp = function () {
			if (!this.PERFORMANCE_NOW_PROBED) {
				this.PERFORMANCE_NOW_PROBED = true;
				this.HAS_PERFORMANCE_NOW = (AMDLoader.global.performance && typeof AMDLoader.global.performance.now === 'function');
			}
			return (this.HAS_PERFORMANCE_NOW ? AMDLoader.global.performance.now() : Date.now());
		};
		Utilities.NEXT_ANONYMOUS_ID = 1;
		Utilities.PERFORMANCE_NOW_PROBED = false;
		Utilities.HAS_PERFORMANCE_NOW = false;
		return Utilities;
	}());
	AMDLoader.Utilities = Utilities;
})(AMDLoader || (AMDLoader = {}));
/*---------------------------------------------------------------------------------------------
 *  Copyright (c) Microsoft Corporation. All rights reserved.
 *  Licensed under the Source EULA. See License.txt in the project root for license information.
 *--------------------------------------------------------------------------------------------*/
var AMDLoader;
(function (AMDLoader) {
	function ensureError(err) {
		if (err instanceof Error) {
			return err;
		}
		var result = new Error(err.message || String(err) || 'Unknown Error');
		if (err.stack) {
			result.stack = err.stack;
		}
		return result;
	}
	AMDLoader.ensureError = ensureError;
	;
	var ConfigurationOptionsUtil = /** @class */ (function () {
		function ConfigurationOptionsUtil() {
		}
        /**
         * Ensure configuration options make sense
         */
		ConfigurationOptionsUtil.validateConfigurationOptions = function (options) {
			function defaultOnError(err) {
				if (err.phase === 'loading') {
					console.error('Loading "' + err.moduleId + '" failed');
					console.error(err);
					console.error('Here are the modules that depend on it:');
					console.error(err.neededBy);
					return;
				}
				if (err.phase === 'factory') {
					console.error('The factory method of "' + err.moduleId + '" has thrown an exception');
					console.error(err);
					return;
				}
			}
			options = options || {};
			if (typeof options.baseUrl !== 'string') {
				options.baseUrl = '';
			}
			if (typeof options.isBuild !== 'boolean') {
				options.isBuild = false;
			}
			if (typeof options.paths !== 'object') {
				options.paths = {};
			}
			if (typeof options.config !== 'object') {
				options.config = {};
			}
			if (typeof options.catchError === 'undefined') {
				options.catchError = false;
			}
			if (typeof options.recordStats === 'undefined') {
				options.recordStats = false;
			}
			if (typeof options.urlArgs !== 'string') {
				options.urlArgs = '';
			}
			if (typeof options.onError !== 'function') {
				options.onError = defaultOnError;
			}
			if (!Array.isArray(options.ignoreDuplicateModules)) {
				options.ignoreDuplicateModules = [];
			}
			if (options.baseUrl.length > 0) {
				if (!AMDLoader.Utilities.endsWith(options.baseUrl, '/')) {
					options.baseUrl += '/';
				}
			}
			if (typeof options.cspNonce !== 'string') {
				options.cspNonce = '';
			}
			if (!Array.isArray(options.nodeModules)) {
				options.nodeModules = [];
			}
			if (options.nodeCachedData && typeof options.nodeCachedData === 'object') {
				if (typeof options.nodeCachedData.seed !== 'string') {
					options.nodeCachedData.seed = 'seed';
				}
				if (typeof options.nodeCachedData.writeDelay !== 'number' || options.nodeCachedData.writeDelay < 0) {
					options.nodeCachedData.writeDelay = 1000 * 7;
				}
				if (!options.nodeCachedData.path || typeof options.nodeCachedData.path !== 'string') {
					var err = ensureError(new Error('INVALID cached data configuration, \'path\' MUST be set'));
					err.phase = 'configuration';
					options.onError(err);
					options.nodeCachedData = undefined;
				}
			}
			return options;
		};
		ConfigurationOptionsUtil.mergeConfigurationOptions = function (overwrite, base) {
			if (overwrite === void 0) { overwrite = null; }
			if (base === void 0) { base = null; }
			var result = AMDLoader.Utilities.recursiveClone(base || {});
			// Merge known properties and overwrite the unknown ones
			AMDLoader.Utilities.forEachProperty(overwrite, function (key, value) {
				if (key === 'ignoreDuplicateModules' && typeof result.ignoreDuplicateModules !== 'undefined') {
					result.ignoreDuplicateModules = result.ignoreDuplicateModules.concat(value);
				}
				else if (key === 'paths' && typeof result.paths !== 'undefined') {
					AMDLoader.Utilities.forEachProperty(value, function (key2, value2) { return result.paths[key2] = value2; });
				}
				else if (key === 'config' && typeof result.config !== 'undefined') {
					AMDLoader.Utilities.forEachProperty(value, function (key2, value2) { return result.config[key2] = value2; });
				}
				else {
					result[key] = AMDLoader.Utilities.recursiveClone(value);
				}
			});
			return ConfigurationOptionsUtil.validateConfigurationOptions(result);
		};
		return ConfigurationOptionsUtil;
	}());
	AMDLoader.ConfigurationOptionsUtil = ConfigurationOptionsUtil;
	var Configuration = /** @class */ (function () {
		function Configuration(env, options) {
			this._env = env;
			this.options = ConfigurationOptionsUtil.mergeConfigurationOptions(options);
			this._createIgnoreDuplicateModulesMap();
			this._createNodeModulesMap();
			this._createSortedPathsRules();
			if (this.options.baseUrl === '') {
				if (this.options.nodeRequire && this.options.nodeRequire.main && this.options.nodeRequire.main.filename && this._env.isNode) {
					var nodeMain = this.options.nodeRequire.main.filename;
					var dirnameIndex = Math.max(nodeMain.lastIndexOf('/'), nodeMain.lastIndexOf('\\'));
					this.options.baseUrl = nodeMain.substring(0, dirnameIndex + 1);
				}
				if (this.options.nodeMain && this._env.isNode) {
					var nodeMain = this.options.nodeMain;
					var dirnameIndex = Math.max(nodeMain.lastIndexOf('/'), nodeMain.lastIndexOf('\\'));
					this.options.baseUrl = nodeMain.substring(0, dirnameIndex + 1);
				}
			}
		}
		Configuration.prototype._createIgnoreDuplicateModulesMap = function () {
			// Build a map out of the ignoreDuplicateModules array
			this.ignoreDuplicateModulesMap = {};
			for (var i = 0; i < this.options.ignoreDuplicateModules.length; i++) {
				this.ignoreDuplicateModulesMap[this.options.ignoreDuplicateModules[i]] = true;
			}
		};
		Configuration.prototype._createNodeModulesMap = function () {
			// Build a map out of nodeModules array
			this.nodeModulesMap = Object.create(null);
			for (var _i = 0, _a = this.options.nodeModules; _i < _a.length; _i++) {
				var nodeModule = _a[_i];
				this.nodeModulesMap[nodeModule] = true;
			}
		};
		Configuration.prototype._createSortedPathsRules = function () {
			var _this = this;
			// Create an array our of the paths rules, sorted descending by length to
			// result in a more specific -> less specific order
			this.sortedPathsRules = [];
			AMDLoader.Utilities.forEachProperty(this.options.paths, function (from, to) {
				if (!Array.isArray(to)) {
					_this.sortedPathsRules.push({
						from: from,
						to: [to]
					});
				}
				else {
					_this.sortedPathsRules.push({
						from: from,
						to: to
					});
				}
			});
			this.sortedPathsRules.sort(function (a, b) {
				return b.from.length - a.from.length;
			});
		};
        /**
         * Clone current configuration and overwrite options selectively.
         * @param options The selective options to overwrite with.
         * @result A new configuration
         */
		Configuration.prototype.cloneAndMerge = function (options) {
			return new Configuration(this._env, ConfigurationOptionsUtil.mergeConfigurationOptions(options, this.options));
		};
        /**
         * Get current options bag. Useful for passing it forward to plugins.
         */
		Configuration.prototype.getOptionsLiteral = function () {
			return this.options;
		};
		Configuration.prototype._applyPaths = function (moduleId) {
			var pathRule;
			for (var i = 0, len = this.sortedPathsRules.length; i < len; i++) {
				pathRule = this.sortedPathsRules[i];
				if (AMDLoader.Utilities.startsWith(moduleId, pathRule.from)) {
					var result = [];
					for (var j = 0, lenJ = pathRule.to.length; j < lenJ; j++) {
						result.push(pathRule.to[j] + moduleId.substr(pathRule.from.length));
					}
					return result;
				}
			}
			return [moduleId];
		};
		Configuration.prototype._addUrlArgsToUrl = function (url) {
			if (AMDLoader.Utilities.containsQueryString(url)) {
				return url + '&' + this.options.urlArgs;
			}
			else {
				return url + '?' + this.options.urlArgs;
			}
		};
		Configuration.prototype._addUrlArgsIfNecessaryToUrl = function (url) {
			if (this.options.urlArgs) {
				return this._addUrlArgsToUrl(url);
			}
			return url;
		};
		Configuration.prototype._addUrlArgsIfNecessaryToUrls = function (urls) {
			if (this.options.urlArgs) {
				for (var i = 0, len = urls.length; i < len; i++) {
					urls[i] = this._addUrlArgsToUrl(urls[i]);
				}
			}
			return urls;
		};
        /**
         * Transform a module id to a location. Appends .js to module ids
         */
		Configuration.prototype.moduleIdToPaths = function (moduleId) {
			if (this.nodeModulesMap[moduleId] === true) {
				// This is a node module...
				if (this.isBuild()) {
					// ...and we are at build time, drop it
					return ['empty:'];
				}
				else {
					// ...and at runtime we create a `shortcut`-path
					return ['node|' + moduleId];
				}
			}
			var result = moduleId;
			var results;
			if ((!AMDLoader.Utilities.endsWith(result, '.js') || result === 'chart.js') && !AMDLoader.Utilities.isAbsolutePath(result)) {
				results = this._applyPaths(result);
				for (var i = 0, len = results.length; i < len; i++) {
					if (this.isBuild() && results[i] === 'empty:') {
						continue;
					}
					if (!AMDLoader.Utilities.isAbsolutePath(results[i])) {
						results[i] = this.options.baseUrl + results[i];
					}
					if (!AMDLoader.Utilities.endsWith(results[i], '.js') && !AMDLoader.Utilities.containsQueryString(results[i])) {
						results[i] = results[i] + '.js';
					}
				}
			}
			else {
				if (!AMDLoader.Utilities.endsWith(result, '.js') && !AMDLoader.Utilities.containsQueryString(result)) {
					result = result + '.js';
				}
				results = [result];
			}
			return this._addUrlArgsIfNecessaryToUrls(results);
		};
        /**
         * Transform a module id or url to a location.
         */
		Configuration.prototype.requireToUrl = function (url) {
			var result = url;
			if (!AMDLoader.Utilities.isAbsolutePath(result)) {
				result = this._applyPaths(result)[0];
				if (!AMDLoader.Utilities.isAbsolutePath(result)) {
					result = this.options.baseUrl + result;
				}
			}
			return this._addUrlArgsIfNecessaryToUrl(result);
		};
        /**
         * Flag to indicate if current execution is as part of a build.
         */
		Configuration.prototype.isBuild = function () {
			return this.options.isBuild;
		};
        /**
         * Test if module `moduleId` is expected to be defined multiple times
         */
		Configuration.prototype.isDuplicateMessageIgnoredFor = function (moduleId) {
			return this.ignoreDuplicateModulesMap.hasOwnProperty(moduleId);
		};
        /**
         * Get the configuration settings for the provided module id
         */
		Configuration.prototype.getConfigForModule = function (moduleId) {
			if (this.options.config) {
				return this.options.config[moduleId];
			}
		};
        /**
         * Should errors be caught when executing module factories?
         */
		Configuration.prototype.shouldCatchError = function () {
			return this.options.catchError;
		};
        /**
         * Should statistics be recorded?
         */
		Configuration.prototype.shouldRecordStats = function () {
			return this.options.recordStats;
		};
        /**
         * Forward an error to the error handler.
         */
		Configuration.prototype.onError = function (err) {
			this.options.onError(err);
		};
		return Configuration;
	}());
	AMDLoader.Configuration = Configuration;
})(AMDLoader || (AMDLoader = {}));
/*---------------------------------------------------------------------------------------------
 *  Copyright (c) Microsoft Corporation. All rights reserved.
 *  Licensed under the Source EULA. See License.txt in the project root for license information.
 *--------------------------------------------------------------------------------------------*/
var AMDLoader;
(function (AMDLoader) {
    /**
     * Load `scriptSrc` only once (avoid multiple <script> tags)
     */
	var OnlyOnceScriptLoader = /** @class */ (function () {
		function OnlyOnceScriptLoader(env) {
			this._env = env;
			this._scriptLoader = null;
			this._callbackMap = {};
		}
		OnlyOnceScriptLoader.prototype.load = function (moduleManager, scriptSrc, callback, errorback) {
			var _this = this;
			if (!this._scriptLoader) {
				this._scriptLoader = (this._env.isWebWorker
					? new WorkerScriptLoader()
					: this._env.isNode
						? new NodeScriptLoader(this._env)
						: new BrowserScriptLoader());
			}
			var scriptCallbacks = {
				callback: callback,
				errorback: errorback
			};
			if (this._callbackMap.hasOwnProperty(scriptSrc)) {
				this._callbackMap[scriptSrc].push(scriptCallbacks);
				return;
			}
			this._callbackMap[scriptSrc] = [scriptCallbacks];
			this._scriptLoader.load(moduleManager, scriptSrc, function () { return _this.triggerCallback(scriptSrc); }, function (err) { return _this.triggerErrorback(scriptSrc, err); });
		};
		OnlyOnceScriptLoader.prototype.triggerCallback = function (scriptSrc) {
			var scriptCallbacks = this._callbackMap[scriptSrc];
			delete this._callbackMap[scriptSrc];
			for (var i = 0; i < scriptCallbacks.length; i++) {
				scriptCallbacks[i].callback();
			}
		};
		OnlyOnceScriptLoader.prototype.triggerErrorback = function (scriptSrc, err) {
			var scriptCallbacks = this._callbackMap[scriptSrc];
			delete this._callbackMap[scriptSrc];
			for (var i = 0; i < scriptCallbacks.length; i++) {
				scriptCallbacks[i].errorback(err);
			}
		};
		return OnlyOnceScriptLoader;
	}());
	var BrowserScriptLoader = /** @class */ (function () {
		function BrowserScriptLoader() {
		}
        /**
         * Attach load / error listeners to a script element and remove them when either one has fired.
         * Implemented for browssers supporting HTML5 standard 'load' and 'error' events.
         */
<<<<<<< HEAD
		BrowserScriptLoader.prototype.attachListeners = function (script, callback, errorback) {
			var unbind = function () {
				script.removeEventListener('load', loadEventListener);
				script.removeEventListener('error', errorEventListener);
			};
			var loadEventListener = function (e) {
				unbind();
				callback();
			};
			var errorEventListener = function (e) {
				unbind();
				errorback(e);
			};
			script.addEventListener('load', loadEventListener);
			script.addEventListener('error', errorEventListener);
		};
		BrowserScriptLoader.prototype.load = function (moduleManager, scriptSrc, callback, errorback) {
			var script = document.createElement('script');
			script.setAttribute('async', 'async');
			script.setAttribute('type', 'text/javascript');
			this.attachListeners(script, callback, errorback);
			script.setAttribute('src', scriptSrc);
			// Propagate CSP nonce to dynamically created script tag.
			var cspNonce = moduleManager.getConfig().getOptionsLiteral().cspNonce;
			if (cspNonce) {
				script.setAttribute('nonce', cspNonce);
			}
			document.getElementsByTagName('head')[0].appendChild(script);
		};
		return BrowserScriptLoader;
	}());
	var WorkerScriptLoader = /** @class */ (function () {
		function WorkerScriptLoader() {
		}
		WorkerScriptLoader.prototype.load = function (moduleManager, scriptSrc, callback, errorback) {
			try {
				importScripts(scriptSrc);
				callback();
			}
			catch (e) {
				errorback(e);
			}
		};
		return WorkerScriptLoader;
	}());
	var NodeScriptLoader = /** @class */ (function () {
		function NodeScriptLoader(env) {
			this._env = env;
			this._didInitialize = false;
			this._didPatchNodeRequire = false;
		}
		NodeScriptLoader.prototype._init = function (nodeRequire) {
			if (this._didInitialize) {
				return;
			}
			this._didInitialize = true;
			// capture node modules
			this._fs = nodeRequire('fs');
			this._vm = nodeRequire('vm');
			this._path = nodeRequire('path');
			this._crypto = nodeRequire('crypto');
		};
		// patch require-function of nodejs such that we can manually create a script
		// from cached data. this is done by overriding the `Module._compile` function
		NodeScriptLoader.prototype._initNodeRequire = function (nodeRequire, moduleManager) {
			// It is important to check for `nodeCachedData` first and then set `_didPatchNodeRequire`.
			// That's because `nodeCachedData` is set _after_ calling this for the first time...
			var nodeCachedData = moduleManager.getConfig().getOptionsLiteral().nodeCachedData;
			if (!nodeCachedData) {
				return;
			}
			if (this._didPatchNodeRequire) {
				return;
			}
			this._didPatchNodeRequire = true;
			var that = this;
			var Module = nodeRequire('module');
			function makeRequireFunction(mod) {
				var Module = mod.constructor;
				var require = function require(path) {
					try {
						return mod.require(path);
					}
					finally {
						// nothing
					}
				};
				require.resolve = function resolve(request) {
					return Module._resolveFilename(request, mod);
				};
				require.main = process.mainModule;
				require.extensions = Module._extensions;
				require.cache = Module._cache;
				return require;
			}
			Module.prototype._compile = function (content, filename) {
				// remove shebang and create wrapper function
				var scriptSource = Module.wrap(content.replace(/^#!.*/, ''));
				// create script
				var recorder = moduleManager.getRecorder();
				var cachedDataPath = that._getCachedDataPath(nodeCachedData, filename);
				var options = { filename: filename };
				var hashData;
				try {
					var data = that._fs.readFileSync(cachedDataPath);
					hashData = data.slice(0, 16);
					options.cachedData = data.slice(16);
					recorder.record(60 /* CachedDataFound */, cachedDataPath);
				}
				catch (_e) {
					recorder.record(61 /* CachedDataMissed */, cachedDataPath);
				}
				var script = new that._vm.Script(scriptSource, options);
				var compileWrapper = script.runInThisContext(options);
				// run script
				var dirname = that._path.dirname(filename);
				var require = makeRequireFunction(this);
				var args = [this.exports, require, this, filename, dirname, process, _commonjsGlobal, Buffer];
				var result = compileWrapper.apply(this.exports, args);
				// cached data aftermath
				that._handleCachedData(script, scriptSource, cachedDataPath, !options.cachedData, moduleManager);
				that._verifyCachedData(script, scriptSource, cachedDataPath, hashData, moduleManager);
				return result;
			};
		};
		NodeScriptLoader.prototype.load = function (moduleManager, scriptSrc, callback, errorback) {
			var _this = this;
			var opts = moduleManager.getConfig().getOptionsLiteral();
			var nodeRequire = (opts.nodeRequire || AMDLoader.global.nodeRequire);
			var nodeInstrumenter = (opts.nodeInstrumenter || function (c) { return c; });
			this._init(nodeRequire);
			this._initNodeRequire(nodeRequire, moduleManager);
			var recorder = moduleManager.getRecorder();
			if (/^node\|/.test(scriptSrc)) {
				var pieces = scriptSrc.split('|');
				var moduleExports_1 = null;
				try {
					moduleExports_1 = nodeRequire(pieces[1]);
				}
				catch (err) {
					errorback(err);
					return;
				}
				moduleManager.enqueueDefineAnonymousModule([], function () { return moduleExports_1; });
				callback();
			}
			else {
				scriptSrc = AMDLoader.Utilities.fileUriToFilePath(this._env.isWindows, scriptSrc);
				var normalizedScriptSrc_1 = this._path.normalize(scriptSrc);
				var vmScriptPathOrUri_1 = this._getElectronRendererScriptPathOrUri(normalizedScriptSrc_1);
				var wantsCachedData_1 = Boolean(opts.nodeCachedData);
				var cachedDataPath_1 = wantsCachedData_1 ? this._getCachedDataPath(opts.nodeCachedData, scriptSrc) : undefined;
				this._readSourceAndCachedData(normalizedScriptSrc_1, cachedDataPath_1, recorder, function (err, data, cachedData, hashData) {
					if (err) {
						errorback(err);
						return;
					}
					var scriptSource;
					if (data.charCodeAt(0) === NodeScriptLoader._BOM) {
						scriptSource = NodeScriptLoader._PREFIX + data.substring(1) + NodeScriptLoader._SUFFIX;
					}
					else {
						scriptSource = NodeScriptLoader._PREFIX + data + NodeScriptLoader._SUFFIX;
					}
					scriptSource = nodeInstrumenter(scriptSource, normalizedScriptSrc_1);
					var scriptOpts = { filename: vmScriptPathOrUri_1, cachedData: cachedData };
					var script = _this._createAndEvalScript(moduleManager, scriptSource, scriptOpts, callback, errorback);
					_this._handleCachedData(script, scriptSource, cachedDataPath_1, wantsCachedData_1 && !cachedData, moduleManager);
					_this._verifyCachedData(script, scriptSource, cachedDataPath_1, hashData, moduleManager);
				});
			}
		};
		NodeScriptLoader.prototype._createAndEvalScript = function (moduleManager, contents, options, callback, errorback) {
			var recorder = moduleManager.getRecorder();
			recorder.record(31 /* NodeBeginEvaluatingScript */, options.filename);
			var script = new this._vm.Script(contents, options);
			var ret = script.runInThisContext(options);
			var globalDefineFunc = moduleManager.getGlobalAMDDefineFunc();
			var receivedDefineCall = false;
			var localDefineFunc = function () {
				receivedDefineCall = true;
				return globalDefineFunc.apply(null, arguments);
			};
			localDefineFunc.amd = globalDefineFunc.amd;
			ret.call(AMDLoader.global, moduleManager.getGlobalAMDRequireFunc(), localDefineFunc, options.filename, this._path.dirname(options.filename));
			recorder.record(32 /* NodeEndEvaluatingScript */, options.filename);
			if (receivedDefineCall) {
				callback();
			}
			else {
				errorback(new Error("Didn't receive define call in " + options.filename + "!"));
			}
			return script;
		};
		NodeScriptLoader.prototype._getElectronRendererScriptPathOrUri = function (path) {
			if (!this._env.isElectronRenderer) {
				return path;
			}
			var driveLetterMatch = path.match(/^([a-z])\:(.*)/i);
			if (driveLetterMatch) {
				// windows
				return "file:///" + (driveLetterMatch[1].toUpperCase() + ':' + driveLetterMatch[2]).replace(/\\/g, '/');
			}
			else {
				// nix
				return "file://" + path;
			}
		};
		NodeScriptLoader.prototype._getCachedDataPath = function (config, filename) {
			var hash = this._crypto.createHash('md5').update(filename, 'utf8').update(config.seed, 'utf8').digest('hex');
			var basename = this._path.basename(filename).replace(/\.js$/, '');
			return this._path.join(config.path, basename + "-" + hash + ".code");
		};
		NodeScriptLoader.prototype._handleCachedData = function (script, scriptSource, cachedDataPath, createCachedData, moduleManager) {
			var _this = this;
			if (script.cachedDataRejected) {
				// cached data got rejected -> delete and re-create
				this._fs.unlink(cachedDataPath, function (err) {
					moduleManager.getRecorder().record(62 /* CachedDataRejected */, cachedDataPath);
					_this._createAndWriteCachedData(script, scriptSource, cachedDataPath, moduleManager);
					if (err) {
						moduleManager.getConfig().onError(err);
					}
				});
			}
			else if (createCachedData) {
				// no cached data, but wanted
				this._createAndWriteCachedData(script, scriptSource, cachedDataPath, moduleManager);
			}
		};
		// Cached data format: | SOURCE_HASH | V8_CACHED_DATA |
		// -SOURCE_HASH is the md5 hash of the JS source (always 16 bytes)
		// -V8_CACHED_DATA is what v8 produces
		NodeScriptLoader.prototype._createAndWriteCachedData = function (script, scriptSource, cachedDataPath, moduleManager) {
			var _this = this;
			var timeout = Math.ceil(moduleManager.getConfig().getOptionsLiteral().nodeCachedData.writeDelay * (1 + Math.random()));
			var lastSize = -1;
			var iteration = 0;
			var hashData = undefined;
			var createLoop = function () {
				setTimeout(function () {
					if (!hashData) {
						hashData = _this._crypto.createHash('md5').update(scriptSource, 'utf8').digest();
					}
					var cachedData = script.createCachedData();
					if (cachedData.length === 0 || cachedData.length === lastSize || iteration >= 5) {
						return;
					}
					lastSize = cachedData.length;
					_this._fs.writeFile(cachedDataPath, Buffer.concat([hashData, cachedData]), function (err) {
						if (err) {
							moduleManager.getConfig().onError(err);
						}
						moduleManager.getRecorder().record(63 /* CachedDataCreated */, cachedDataPath);
						createLoop();
					});
				}, timeout * (Math.pow(4, iteration++)));
			};
			// with some delay (`timeout`) create cached data
			// and repeat that (with backoff delay) until the
			// data seems to be not changing anymore
			createLoop();
		};
		NodeScriptLoader.prototype._readSourceAndCachedData = function (sourcePath, cachedDataPath, recorder, callback) {
			if (!cachedDataPath) {
				// no cached data case
				this._fs.readFile(sourcePath, { encoding: 'utf8' }, callback);
			}
			else {
				// cached data case: read both files in parallel
				var source_1 = undefined;
				var cachedData_1 = undefined;
				var hashData_1 = undefined;
				var steps_1 = 2;
				var step_1 = function (err) {
					if (err) {
						callback(err);
					}
					else if (--steps_1 === 0) {
						callback(undefined, source_1, cachedData_1, hashData_1);
					}
				};
				this._fs.readFile(sourcePath, { encoding: 'utf8' }, function (err, data) {
					source_1 = data;
					step_1(err);
				});
				this._fs.readFile(cachedDataPath, function (err, data) {
					if (!err && data && data.length > 0) {
						hashData_1 = data.slice(0, 16);
						cachedData_1 = data.slice(16);
						recorder.record(60 /* CachedDataFound */, cachedDataPath);
					}
					else {
						recorder.record(61 /* CachedDataMissed */, cachedDataPath);
					}
					step_1(); // ignored: cached data is optional
				});
			}
		};
		NodeScriptLoader.prototype._verifyCachedData = function (script, scriptSource, cachedDataPath, hashData, moduleManager) {
			var _this = this;
			if (!hashData) {
				// nothing to do
				return;
			}
			if (script.cachedDataRejected) {
				// invalid anyways
				return;
			}
			setTimeout(function () {
				// check source hash - the contract is that file paths change when file content
				// change (e.g use the commit or version id as cache path). this check is
				// for violations of this contract.
				var hashDataNow = _this._crypto.createHash('md5').update(scriptSource, 'utf8').digest();
				if (!hashData.equals(hashDataNow)) {
					moduleManager.getConfig().onError(new Error("FAILED TO VERIFY CACHED DATA, deleting stale '" + cachedDataPath + "' now, but a RESTART IS REQUIRED"));
					_this._fs.unlink(cachedDataPath, function (err) {
						if (err) {
							moduleManager.getConfig().onError(err);
						}
					});
				}
			}, Math.ceil(5000 * (1 + Math.random())));
		};
		NodeScriptLoader._BOM = 0xFEFF;
		NodeScriptLoader._PREFIX = '(function (require, define, __filename, __dirname) { ';
		NodeScriptLoader._SUFFIX = '\n});';
		return NodeScriptLoader;
	}());
	function createScriptLoader(env) {
		return new OnlyOnceScriptLoader(env);
	}
	AMDLoader.createScriptLoader = createScriptLoader;
=======
        BrowserScriptLoader.prototype.attachListeners = function (script, callback, errorback) {
            var unbind = function () {
                script.removeEventListener('load', loadEventListener);
                script.removeEventListener('error', errorEventListener);
            };
            var loadEventListener = function (e) {
                unbind();
                callback();
            };
            var errorEventListener = function (e) {
                unbind();
                errorback(e);
            };
            script.addEventListener('load', loadEventListener);
            script.addEventListener('error', errorEventListener);
        };
        BrowserScriptLoader.prototype.load = function (moduleManager, scriptSrc, callback, errorback) {
            if (/^node\|/.test(scriptSrc)) {
                var opts = moduleManager.getConfig().getOptionsLiteral();
                var nodeRequire = (opts.nodeRequire || AMDLoader.global.nodeRequire);
                var pieces = scriptSrc.split('|');
                var moduleExports_1 = null;
                try {
                    moduleExports_1 = nodeRequire(pieces[1]);
                }
                catch (err) {
                    errorback(err);
                    return;
                }
                moduleManager.enqueueDefineAnonymousModule([], function () { return moduleExports_1; });
                callback();
            }
            else {
                var script = document.createElement('script');
                script.setAttribute('async', 'async');
                script.setAttribute('type', 'text/javascript');
                this.attachListeners(script, callback, errorback);
                script.setAttribute('src', scriptSrc);
                // Propagate CSP nonce to dynamically created script tag.
                var cspNonce = moduleManager.getConfig().getOptionsLiteral().cspNonce;
                if (cspNonce) {
                    script.setAttribute('nonce', cspNonce);
                }
                document.getElementsByTagName('head')[0].appendChild(script);
            }
        };
        return BrowserScriptLoader;
    }());
    var WorkerScriptLoader = /** @class */ (function () {
        function WorkerScriptLoader() {
        }
        WorkerScriptLoader.prototype.load = function (moduleManager, scriptSrc, callback, errorback) {
            try {
                importScripts(scriptSrc);
                callback();
            }
            catch (e) {
                errorback(e);
            }
        };
        return WorkerScriptLoader;
    }());
    var NodeScriptLoader = /** @class */ (function () {
        function NodeScriptLoader(env) {
            this._env = env;
            this._didInitialize = false;
            this._didPatchNodeRequire = false;
        }
        NodeScriptLoader.prototype._init = function (nodeRequire) {
            if (this._didInitialize) {
                return;
            }
            this._didInitialize = true;
            // capture node modules
            this._fs = nodeRequire('fs');
            this._vm = nodeRequire('vm');
            this._path = nodeRequire('path');
            this._crypto = nodeRequire('crypto');
        };
        // patch require-function of nodejs such that we can manually create a script
        // from cached data. this is done by overriding the `Module._compile` function
        NodeScriptLoader.prototype._initNodeRequire = function (nodeRequire, moduleManager) {
            // It is important to check for `nodeCachedData` first and then set `_didPatchNodeRequire`.
            // That's because `nodeCachedData` is set _after_ calling this for the first time...
            var nodeCachedData = moduleManager.getConfig().getOptionsLiteral().nodeCachedData;
            if (!nodeCachedData) {
                return;
            }
            if (this._didPatchNodeRequire) {
                return;
            }
            this._didPatchNodeRequire = true;
            var that = this;
            var Module = nodeRequire('module');
            function makeRequireFunction(mod) {
                var Module = mod.constructor;
                var require = function require(path) {
                    try {
                        return mod.require(path);
                    }
                    finally {
                        // nothing
                    }
                };
                require.resolve = function resolve(request) {
                    return Module._resolveFilename(request, mod);
                };
                require.main = process.mainModule;
                require.extensions = Module._extensions;
                require.cache = Module._cache;
                return require;
            }
            Module.prototype._compile = function (content, filename) {
                // remove shebang and create wrapper function
                var scriptSource = Module.wrap(content.replace(/^#!.*/, ''));
                // create script
                var recorder = moduleManager.getRecorder();
                var cachedDataPath = that._getCachedDataPath(nodeCachedData, filename);
                var options = { filename: filename };
                var hashData;
                try {
                    var data = that._fs.readFileSync(cachedDataPath);
                    hashData = data.slice(0, 16);
                    options.cachedData = data.slice(16);
                    recorder.record(60 /* CachedDataFound */, cachedDataPath);
                }
                catch (_e) {
                    recorder.record(61 /* CachedDataMissed */, cachedDataPath);
                }
                var script = new that._vm.Script(scriptSource, options);
                var compileWrapper = script.runInThisContext(options);
                // run script
                var dirname = that._path.dirname(filename);
                var require = makeRequireFunction(this);
                var args = [this.exports, require, this, filename, dirname, process, _commonjsGlobal, Buffer];
                var result = compileWrapper.apply(this.exports, args);
                // cached data aftermath
                that._handleCachedData(script, scriptSource, cachedDataPath, !options.cachedData, moduleManager);
                that._verifyCachedData(script, scriptSource, cachedDataPath, hashData, moduleManager);
                return result;
            };
        };
        NodeScriptLoader.prototype.load = function (moduleManager, scriptSrc, callback, errorback) {
            var _this = this;
            var opts = moduleManager.getConfig().getOptionsLiteral();
            var nodeRequire = (opts.nodeRequire || AMDLoader.global.nodeRequire);
            var nodeInstrumenter = (opts.nodeInstrumenter || function (c) { return c; });
            this._init(nodeRequire);
            this._initNodeRequire(nodeRequire, moduleManager);
            var recorder = moduleManager.getRecorder();
            if (/^node\|/.test(scriptSrc)) {
                var pieces = scriptSrc.split('|');
                var moduleExports_2 = null;
                try {
                    moduleExports_2 = nodeRequire(pieces[1]);
                }
                catch (err) {
                    errorback(err);
                    return;
                }
                moduleManager.enqueueDefineAnonymousModule([], function () { return moduleExports_2; });
                callback();
            }
            else {
                scriptSrc = AMDLoader.Utilities.fileUriToFilePath(this._env.isWindows, scriptSrc);
                var normalizedScriptSrc_1 = this._path.normalize(scriptSrc);
                var vmScriptPathOrUri_1 = this._getElectronRendererScriptPathOrUri(normalizedScriptSrc_1);
                var wantsCachedData_1 = Boolean(opts.nodeCachedData);
                var cachedDataPath_1 = wantsCachedData_1 ? this._getCachedDataPath(opts.nodeCachedData, scriptSrc) : undefined;
                this._readSourceAndCachedData(normalizedScriptSrc_1, cachedDataPath_1, recorder, function (err, data, cachedData, hashData) {
                    if (err) {
                        errorback(err);
                        return;
                    }
                    var scriptSource;
                    if (data.charCodeAt(0) === NodeScriptLoader._BOM) {
                        scriptSource = NodeScriptLoader._PREFIX + data.substring(1) + NodeScriptLoader._SUFFIX;
                    }
                    else {
                        scriptSource = NodeScriptLoader._PREFIX + data + NodeScriptLoader._SUFFIX;
                    }
                    scriptSource = nodeInstrumenter(scriptSource, normalizedScriptSrc_1);
                    var scriptOpts = { filename: vmScriptPathOrUri_1, cachedData: cachedData };
                    var script = _this._createAndEvalScript(moduleManager, scriptSource, scriptOpts, callback, errorback);
                    _this._handleCachedData(script, scriptSource, cachedDataPath_1, wantsCachedData_1 && !cachedData, moduleManager);
                    _this._verifyCachedData(script, scriptSource, cachedDataPath_1, hashData, moduleManager);
                });
            }
        };
        NodeScriptLoader.prototype._createAndEvalScript = function (moduleManager, contents, options, callback, errorback) {
            var recorder = moduleManager.getRecorder();
            recorder.record(31 /* NodeBeginEvaluatingScript */, options.filename);
            var script = new this._vm.Script(contents, options);
            var ret = script.runInThisContext(options);
            var globalDefineFunc = moduleManager.getGlobalAMDDefineFunc();
            var receivedDefineCall = false;
            var localDefineFunc = function () {
                receivedDefineCall = true;
                return globalDefineFunc.apply(null, arguments);
            };
            localDefineFunc.amd = globalDefineFunc.amd;
            ret.call(AMDLoader.global, moduleManager.getGlobalAMDRequireFunc(), localDefineFunc, options.filename, this._path.dirname(options.filename));
            recorder.record(32 /* NodeEndEvaluatingScript */, options.filename);
            if (receivedDefineCall) {
                callback();
            }
            else {
                errorback(new Error("Didn't receive define call in " + options.filename + "!"));
            }
            return script;
        };
        NodeScriptLoader.prototype._getElectronRendererScriptPathOrUri = function (path) {
            if (!this._env.isElectronRenderer) {
                return path;
            }
            var driveLetterMatch = path.match(/^([a-z])\:(.*)/i);
            if (driveLetterMatch) {
                // windows
                return "file:///" + (driveLetterMatch[1].toUpperCase() + ':' + driveLetterMatch[2]).replace(/\\/g, '/');
            }
            else {
                // nix
                return "file://" + path;
            }
        };
        NodeScriptLoader.prototype._getCachedDataPath = function (config, filename) {
            var hash = this._crypto.createHash('md5').update(filename, 'utf8').update(config.seed, 'utf8').digest('hex');
            var basename = this._path.basename(filename).replace(/\.js$/, '');
            return this._path.join(config.path, basename + "-" + hash + ".code");
        };
        NodeScriptLoader.prototype._handleCachedData = function (script, scriptSource, cachedDataPath, createCachedData, moduleManager) {
            var _this = this;
            if (script.cachedDataRejected) {
                // cached data got rejected -> delete and re-create
                this._fs.unlink(cachedDataPath, function (err) {
                    moduleManager.getRecorder().record(62 /* CachedDataRejected */, cachedDataPath);
                    _this._createAndWriteCachedData(script, scriptSource, cachedDataPath, moduleManager);
                    if (err) {
                        moduleManager.getConfig().onError(err);
                    }
                });
            }
            else if (createCachedData) {
                // no cached data, but wanted
                this._createAndWriteCachedData(script, scriptSource, cachedDataPath, moduleManager);
            }
        };
        // Cached data format: | SOURCE_HASH | V8_CACHED_DATA |
        // -SOURCE_HASH is the md5 hash of the JS source (always 16 bytes)
        // -V8_CACHED_DATA is what v8 produces
        NodeScriptLoader.prototype._createAndWriteCachedData = function (script, scriptSource, cachedDataPath, moduleManager) {
            var _this = this;
            var timeout = Math.ceil(moduleManager.getConfig().getOptionsLiteral().nodeCachedData.writeDelay * (1 + Math.random()));
            var lastSize = -1;
            var iteration = 0;
            var hashData = undefined;
            var createLoop = function () {
                setTimeout(function () {
                    if (!hashData) {
                        hashData = _this._crypto.createHash('md5').update(scriptSource, 'utf8').digest();
                    }
                    var cachedData = script.createCachedData();
                    if (cachedData.length === 0 || cachedData.length === lastSize || iteration >= 5) {
                        return;
                    }
                    lastSize = cachedData.length;
                    _this._fs.writeFile(cachedDataPath, Buffer.concat([hashData, cachedData]), function (err) {
                        if (err) {
                            moduleManager.getConfig().onError(err);
                        }
                        moduleManager.getRecorder().record(63 /* CachedDataCreated */, cachedDataPath);
                        createLoop();
                    });
                }, timeout * (Math.pow(4, iteration++)));
            };
            // with some delay (`timeout`) create cached data
            // and repeat that (with backoff delay) until the
            // data seems to be not changing anymore
            createLoop();
        };
        NodeScriptLoader.prototype._readSourceAndCachedData = function (sourcePath, cachedDataPath, recorder, callback) {
            if (!cachedDataPath) {
                // no cached data case
                this._fs.readFile(sourcePath, { encoding: 'utf8' }, callback);
            }
            else {
                // cached data case: read both files in parallel
                var source_1 = undefined;
                var cachedData_1 = undefined;
                var hashData_1 = undefined;
                var steps_1 = 2;
                var step_1 = function (err) {
                    if (err) {
                        callback(err);
                    }
                    else if (--steps_1 === 0) {
                        callback(undefined, source_1, cachedData_1, hashData_1);
                    }
                };
                this._fs.readFile(sourcePath, { encoding: 'utf8' }, function (err, data) {
                    source_1 = data;
                    step_1(err);
                });
                this._fs.readFile(cachedDataPath, function (err, data) {
                    if (!err && data && data.length > 0) {
                        hashData_1 = data.slice(0, 16);
                        cachedData_1 = data.slice(16);
                        recorder.record(60 /* CachedDataFound */, cachedDataPath);
                    }
                    else {
                        recorder.record(61 /* CachedDataMissed */, cachedDataPath);
                    }
                    step_1(); // ignored: cached data is optional
                });
            }
        };
        NodeScriptLoader.prototype._verifyCachedData = function (script, scriptSource, cachedDataPath, hashData, moduleManager) {
            var _this = this;
            if (!hashData) {
                // nothing to do
                return;
            }
            if (script.cachedDataRejected) {
                // invalid anyways
                return;
            }
            setTimeout(function () {
                // check source hash - the contract is that file paths change when file content
                // change (e.g use the commit or version id as cache path). this check is
                // for violations of this contract.
                var hashDataNow = _this._crypto.createHash('md5').update(scriptSource, 'utf8').digest();
                if (!hashData.equals(hashDataNow)) {
                    moduleManager.getConfig().onError(new Error("FAILED TO VERIFY CACHED DATA, deleting stale '" + cachedDataPath + "' now, but a RESTART IS REQUIRED"));
                    _this._fs.unlink(cachedDataPath, function (err) {
                        if (err) {
                            moduleManager.getConfig().onError(err);
                        }
                    });
                }
            }, Math.ceil(5000 * (1 + Math.random())));
        };
        NodeScriptLoader._BOM = 0xFEFF;
        NodeScriptLoader._PREFIX = '(function (require, define, __filename, __dirname) { ';
        NodeScriptLoader._SUFFIX = '\n});';
        return NodeScriptLoader;
    }());
    function createScriptLoader(env) {
        return new OnlyOnceScriptLoader(env);
    }
    AMDLoader.createScriptLoader = createScriptLoader;
>>>>>>> a1f60065
})(AMDLoader || (AMDLoader = {}));
/*---------------------------------------------------------------------------------------------
 *  Copyright (c) Microsoft Corporation. All rights reserved.
 *  Licensed under the Source EULA. See License.txt in the project root for license information.
 *--------------------------------------------------------------------------------------------*/
var AMDLoader;
(function (AMDLoader) {
	// ------------------------------------------------------------------------
	// ModuleIdResolver
	var ModuleIdResolver = /** @class */ (function () {
		function ModuleIdResolver(fromModuleId) {
			var lastSlash = fromModuleId.lastIndexOf('/');
			if (lastSlash !== -1) {
				this.fromModulePath = fromModuleId.substr(0, lastSlash + 1);
			}
			else {
				this.fromModulePath = '';
			}
		}
        /**
         * Normalize 'a/../name' to 'name', etc.
         */
		ModuleIdResolver._normalizeModuleId = function (moduleId) {
			var r = moduleId, pattern;
			// replace /./ => /
			pattern = /\/\.\//;
			while (pattern.test(r)) {
				r = r.replace(pattern, '/');
			}
			// replace ^./ => nothing
			r = r.replace(/^\.\//g, '');
			// replace /aa/../ => / (BUT IGNORE /../../)
			pattern = /\/(([^\/])|([^\/][^\/\.])|([^\/\.][^\/])|([^\/][^\/][^\/]+))\/\.\.\//;
			while (pattern.test(r)) {
				r = r.replace(pattern, '/');
			}
			// replace ^aa/../ => nothing (BUT IGNORE ../../)
			r = r.replace(/^(([^\/])|([^\/][^\/\.])|([^\/\.][^\/])|([^\/][^\/][^\/]+))\/\.\.\//, '');
			return r;
		};
        /**
         * Resolve relative module ids
         */
		ModuleIdResolver.prototype.resolveModule = function (moduleId) {
			var result = moduleId;
			if (!AMDLoader.Utilities.isAbsolutePath(result)) {
				if (AMDLoader.Utilities.startsWith(result, './') || AMDLoader.Utilities.startsWith(result, '../')) {
					result = ModuleIdResolver._normalizeModuleId(this.fromModulePath + result);
				}
			}
			return result;
		};
		ModuleIdResolver.ROOT = new ModuleIdResolver('');
		return ModuleIdResolver;
	}());
	AMDLoader.ModuleIdResolver = ModuleIdResolver;
	// ------------------------------------------------------------------------
	// Module
	var Module = /** @class */ (function () {
		function Module(id, strId, dependencies, callback, errorback, moduleIdResolver) {
			this.id = id;
			this.strId = strId;
			this.dependencies = dependencies;
			this._callback = callback;
			this._errorback = errorback;
			this.moduleIdResolver = moduleIdResolver;
			this.exports = {};
			this.error = null;
			this.exportsPassedIn = false;
			this.unresolvedDependenciesCount = this.dependencies.length;
			this._isComplete = false;
		}
		Module._safeInvokeFunction = function (callback, args) {
			try {
				return {
					returnedValue: callback.apply(AMDLoader.global, args),
					producedError: null
				};
			}
			catch (e) {
				return {
					returnedValue: null,
					producedError: e
				};
			}
		};
		Module._invokeFactory = function (config, strModuleId, callback, dependenciesValues) {
			if (config.isBuild() && !AMDLoader.Utilities.isAnonymousModule(strModuleId)) {
				return {
					returnedValue: null,
					producedError: null
				};
			}
			if (config.shouldCatchError()) {
				return this._safeInvokeFunction(callback, dependenciesValues);
			}
			return {
				returnedValue: callback.apply(AMDLoader.global, dependenciesValues),
				producedError: null
			};
		};
		Module.prototype.complete = function (recorder, config, dependenciesValues) {
			this._isComplete = true;
			var producedError = null;
			if (this._callback) {
				if (typeof this._callback === 'function') {
					recorder.record(21 /* BeginInvokeFactory */, this.strId);
					var r = Module._invokeFactory(config, this.strId, this._callback, dependenciesValues);
					producedError = r.producedError;
					recorder.record(22 /* EndInvokeFactory */, this.strId);
					if (!producedError && typeof r.returnedValue !== 'undefined' && (!this.exportsPassedIn || AMDLoader.Utilities.isEmpty(this.exports))) {
						this.exports = r.returnedValue;
					}
				}
				else {
					this.exports = this._callback;
				}
			}
			if (producedError) {
				var err = AMDLoader.ensureError(producedError);
				err.phase = 'factory';
				err.moduleId = this.strId;
				this.error = err;
				config.onError(err);
			}
			this.dependencies = null;
			this._callback = null;
			this._errorback = null;
			this.moduleIdResolver = null;
		};
        /**
         * One of the direct dependencies or a transitive dependency has failed to load.
         */
		Module.prototype.onDependencyError = function (err) {
			this._isComplete = true;
			this.error = err;
			if (this._errorback) {
				this._errorback(err);
				return true;
			}
			return false;
		};
        /**
         * Is the current module complete?
         */
		Module.prototype.isComplete = function () {
			return this._isComplete;
		};
		return Module;
	}());
	AMDLoader.Module = Module;
	var ModuleIdProvider = /** @class */ (function () {
		function ModuleIdProvider() {
			this._nextId = 0;
			this._strModuleIdToIntModuleId = new Map();
			this._intModuleIdToStrModuleId = [];
			// Ensure values 0, 1, 2 are assigned accordingly with ModuleId
			this.getModuleId('exports');
			this.getModuleId('module');
			this.getModuleId('require');
		}
		ModuleIdProvider.prototype.getMaxModuleId = function () {
			return this._nextId;
		};
		ModuleIdProvider.prototype.getModuleId = function (strModuleId) {
			var id = this._strModuleIdToIntModuleId.get(strModuleId);
			if (typeof id === 'undefined') {
				id = this._nextId++;
				this._strModuleIdToIntModuleId.set(strModuleId, id);
				this._intModuleIdToStrModuleId[id] = strModuleId;
			}
			return id;
		};
		ModuleIdProvider.prototype.getStrModuleId = function (moduleId) {
			return this._intModuleIdToStrModuleId[moduleId];
		};
		return ModuleIdProvider;
	}());
	var RegularDependency = /** @class */ (function () {
		function RegularDependency(id) {
			this.id = id;
		}
		RegularDependency.EXPORTS = new RegularDependency(0 /* EXPORTS */);
		RegularDependency.MODULE = new RegularDependency(1 /* MODULE */);
		RegularDependency.REQUIRE = new RegularDependency(2 /* REQUIRE */);
		return RegularDependency;
	}());
	AMDLoader.RegularDependency = RegularDependency;
	var PluginDependency = /** @class */ (function () {
		function PluginDependency(id, pluginId, pluginParam) {
			this.id = id;
			this.pluginId = pluginId;
			this.pluginParam = pluginParam;
		}
		return PluginDependency;
	}());
	AMDLoader.PluginDependency = PluginDependency;
	var ModuleManager = /** @class */ (function () {
		function ModuleManager(env, scriptLoader, defineFunc, requireFunc, loaderAvailableTimestamp) {
			if (loaderAvailableTimestamp === void 0) { loaderAvailableTimestamp = 0; }
			this._env = env;
			this._scriptLoader = scriptLoader;
			this._loaderAvailableTimestamp = loaderAvailableTimestamp;
			this._defineFunc = defineFunc;
			this._requireFunc = requireFunc;
			this._moduleIdProvider = new ModuleIdProvider();
			this._config = new AMDLoader.Configuration(this._env);
			this._modules2 = [];
			this._knownModules2 = [];
			this._inverseDependencies2 = [];
			this._inversePluginDependencies2 = new Map();
			this._currentAnnonymousDefineCall = null;
			this._recorder = null;
			this._buildInfoPath = [];
			this._buildInfoDefineStack = [];
			this._buildInfoDependencies = [];
		}
		ModuleManager.prototype.reset = function () {
			return new ModuleManager(this._env, this._scriptLoader, this._defineFunc, this._requireFunc, this._loaderAvailableTimestamp);
		};
		ModuleManager.prototype.getGlobalAMDDefineFunc = function () {
			return this._defineFunc;
		};
		ModuleManager.prototype.getGlobalAMDRequireFunc = function () {
			return this._requireFunc;
		};
		ModuleManager._findRelevantLocationInStack = function (needle, stack) {
			var normalize = function (str) { return str.replace(/\\/g, '/'); };
			var normalizedPath = normalize(needle);
			var stackPieces = stack.split(/\n/);
			for (var i = 0; i < stackPieces.length; i++) {
				var m = stackPieces[i].match(/(.*):(\d+):(\d+)\)?$/);
				if (m) {
					var stackPath = m[1];
					var stackLine = m[2];
					var stackColumn = m[3];
					var trimPathOffset = Math.max(stackPath.lastIndexOf(' ') + 1, stackPath.lastIndexOf('(') + 1);
					stackPath = stackPath.substr(trimPathOffset);
					stackPath = normalize(stackPath);
					if (stackPath === normalizedPath) {
						var r = {
							line: parseInt(stackLine, 10),
							col: parseInt(stackColumn, 10)
						};
						if (r.line === 1) {
							r.col -= '(function (require, define, __filename, __dirname) { '.length;
						}
						return r;
					}
				}
			}
			throw new Error('Could not correlate define call site for needle ' + needle);
		};
		ModuleManager.prototype.getBuildInfo = function () {
			if (!this._config.isBuild()) {
				return null;
			}
			var result = [], resultLen = 0;
			for (var i = 0, len = this._modules2.length; i < len; i++) {
				var m = this._modules2[i];
				if (!m) {
					continue;
				}
				var location_1 = this._buildInfoPath[m.id] || null;
				var defineStack = this._buildInfoDefineStack[m.id] || null;
				var dependencies = this._buildInfoDependencies[m.id];
				result[resultLen++] = {
					id: m.strId,
					path: location_1,
					defineLocation: (location_1 && defineStack ? ModuleManager._findRelevantLocationInStack(location_1, defineStack) : null),
					dependencies: dependencies,
					shim: null,
					exports: m.exports
				};
			}
			return result;
		};
		ModuleManager.prototype.getRecorder = function () {
			if (!this._recorder) {
				if (this._config.shouldRecordStats()) {
					this._recorder = new AMDLoader.LoaderEventRecorder(this._loaderAvailableTimestamp);
				}
				else {
					this._recorder = AMDLoader.NullLoaderEventRecorder.INSTANCE;
				}
			}
			return this._recorder;
		};
		ModuleManager.prototype.getLoaderEvents = function () {
			return this.getRecorder().getEvents();
		};
        /**
         * Defines an anonymous module (without an id). Its name will be resolved as we receive a callback from the scriptLoader.
         * @param dependecies @see defineModule
         * @param callback @see defineModule
         */
		ModuleManager.prototype.enqueueDefineAnonymousModule = function (dependencies, callback) {
			if (this._currentAnnonymousDefineCall !== null) {
				throw new Error('Can only have one anonymous define call per script file');
			}
			var stack = null;
			if (this._config.isBuild()) {
				stack = new Error('StackLocation').stack || null;
			}
			this._currentAnnonymousDefineCall = {
				stack: stack,
				dependencies: dependencies,
				callback: callback
			};
		};
        /**
         * Creates a module and stores it in _modules. The manager will immediately begin resolving its dependencies.
         * @param strModuleId An unique and absolute id of the module. This must not collide with another module's id
         * @param dependencies An array with the dependencies of the module. Special keys are: "require", "exports" and "module"
         * @param callback if callback is a function, it will be called with the resolved dependencies. if callback is an object, it will be considered as the exports of the module.
         */
		ModuleManager.prototype.defineModule = function (strModuleId, dependencies, callback, errorback, stack, moduleIdResolver) {
			var _this = this;
			if (moduleIdResolver === void 0) { moduleIdResolver = new ModuleIdResolver(strModuleId); }
			var moduleId = this._moduleIdProvider.getModuleId(strModuleId);
			if (this._modules2[moduleId]) {
				if (!this._config.isDuplicateMessageIgnoredFor(strModuleId)) {
					console.warn('Duplicate definition of module \'' + strModuleId + '\'');
				}
				// Super important! Completely ignore duplicate module definition
				return;
			}
			var m = new Module(moduleId, strModuleId, this._normalizeDependencies(dependencies, moduleIdResolver), callback, errorback, moduleIdResolver);
			this._modules2[moduleId] = m;
			if (this._config.isBuild()) {
				this._buildInfoDefineStack[moduleId] = stack;
				this._buildInfoDependencies[moduleId] = (m.dependencies || []).map(function (dep) { return _this._moduleIdProvider.getStrModuleId(dep.id); });
			}
			// Resolving of dependencies is immediate (not in a timeout). If there's a need to support a packer that concatenates in an
			// unordered manner, in order to finish processing the file, execute the following method in a timeout
			this._resolve(m);
		};
		ModuleManager.prototype._normalizeDependency = function (dependency, moduleIdResolver) {
			if (dependency === 'exports') {
				return RegularDependency.EXPORTS;
			}
			if (dependency === 'module') {
				return RegularDependency.MODULE;
			}
			if (dependency === 'require') {
				return RegularDependency.REQUIRE;
			}
			// Normalize dependency and then request it from the manager
			var bangIndex = dependency.indexOf('!');
			if (bangIndex >= 0) {
				var strPluginId = moduleIdResolver.resolveModule(dependency.substr(0, bangIndex));
				var pluginParam = moduleIdResolver.resolveModule(dependency.substr(bangIndex + 1));
				var dependencyId = this._moduleIdProvider.getModuleId(strPluginId + '!' + pluginParam);
				var pluginId = this._moduleIdProvider.getModuleId(strPluginId);
				return new PluginDependency(dependencyId, pluginId, pluginParam);
			}
			return new RegularDependency(this._moduleIdProvider.getModuleId(moduleIdResolver.resolveModule(dependency)));
		};
		ModuleManager.prototype._normalizeDependencies = function (dependencies, moduleIdResolver) {
			var result = [], resultLen = 0;
			for (var i = 0, len = dependencies.length; i < len; i++) {
				result[resultLen++] = this._normalizeDependency(dependencies[i], moduleIdResolver);
			}
			return result;
		};
		ModuleManager.prototype._relativeRequire = function (moduleIdResolver, dependencies, callback, errorback) {
			if (typeof dependencies === 'string') {
				return this.synchronousRequire(dependencies, moduleIdResolver);
			}
			this.defineModule(AMDLoader.Utilities.generateAnonymousModule(), dependencies, callback, errorback, null, moduleIdResolver);
		};
        /**
         * Require synchronously a module by its absolute id. If the module is not loaded, an exception will be thrown.
         * @param id The unique and absolute id of the required module
         * @return The exports of module 'id'
         */
		ModuleManager.prototype.synchronousRequire = function (_strModuleId, moduleIdResolver) {
			if (moduleIdResolver === void 0) { moduleIdResolver = new ModuleIdResolver(_strModuleId); }
			var dependency = this._normalizeDependency(_strModuleId, moduleIdResolver);
			var m = this._modules2[dependency.id];
			if (!m) {
				throw new Error('Check dependency list! Synchronous require cannot resolve module \'' + _strModuleId + '\'. This is the first mention of this module!');
			}
			if (!m.isComplete()) {
				throw new Error('Check dependency list! Synchronous require cannot resolve module \'' + _strModuleId + '\'. This module has not been resolved completely yet.');
			}
			if (m.error) {
				throw m.error;
			}
			return m.exports;
		};
		ModuleManager.prototype.configure = function (params, shouldOverwrite) {
			var oldShouldRecordStats = this._config.shouldRecordStats();
			if (shouldOverwrite) {
				this._config = new AMDLoader.Configuration(this._env, params);
			}
			else {
				this._config = this._config.cloneAndMerge(params);
			}
			if (this._config.shouldRecordStats() && !oldShouldRecordStats) {
				this._recorder = null;
			}
		};
		ModuleManager.prototype.getConfig = function () {
			return this._config;
		};
        /**
         * Callback from the scriptLoader when a module has been loaded.
         * This means its code is available and has been executed.
         */
		ModuleManager.prototype._onLoad = function (moduleId) {
			if (this._currentAnnonymousDefineCall !== null) {
				var defineCall = this._currentAnnonymousDefineCall;
				this._currentAnnonymousDefineCall = null;
				// Hit an anonymous define call
				this.defineModule(this._moduleIdProvider.getStrModuleId(moduleId), defineCall.dependencies, defineCall.callback, null, defineCall.stack);
			}
		};
		ModuleManager.prototype._createLoadError = function (moduleId, _err) {
			var _this = this;
			var strModuleId = this._moduleIdProvider.getStrModuleId(moduleId);
			var neededBy = (this._inverseDependencies2[moduleId] || []).map(function (intModuleId) { return _this._moduleIdProvider.getStrModuleId(intModuleId); });
			var err = AMDLoader.ensureError(_err);
			err.phase = 'loading';
			err.moduleId = strModuleId;
			err.neededBy = neededBy;
			return err;
		};
        /**
         * Callback from the scriptLoader when a module hasn't been loaded.
         * This means that the script was not found (e.g. 404) or there was an error in the script.
         */
		ModuleManager.prototype._onLoadError = function (moduleId, err) {
			var error = this._createLoadError(moduleId, err);
			if (!this._modules2[moduleId]) {
				this._modules2[moduleId] = new Module(moduleId, this._moduleIdProvider.getStrModuleId(moduleId), [], function () { }, function () { }, null);
			}
			// Find any 'local' error handlers, walk the entire chain of inverse dependencies if necessary.
			var seenModuleId = [];
			for (var i = 0, len = this._moduleIdProvider.getMaxModuleId(); i < len; i++) {
				seenModuleId[i] = false;
			}
			var someoneNotified = false;
			var queue = [];
			queue.push(moduleId);
			seenModuleId[moduleId] = true;
			while (queue.length > 0) {
				var queueElement = queue.shift();
				var m = this._modules2[queueElement];
				if (m) {
					someoneNotified = m.onDependencyError(error) || someoneNotified;
				}
				var inverseDeps = this._inverseDependencies2[queueElement];
				if (inverseDeps) {
					for (var i = 0, len = inverseDeps.length; i < len; i++) {
						var inverseDep = inverseDeps[i];
						if (!seenModuleId[inverseDep]) {
							queue.push(inverseDep);
							seenModuleId[inverseDep] = true;
						}
					}
				}
			}
			if (!someoneNotified) {
				this._config.onError(error);
			}
		};
        /**
         * Walks (recursively) the dependencies of 'from' in search of 'to'.
         * Returns true if there is such a path or false otherwise.
         * @param from Module id to start at
         * @param to Module id to look for
         */
		ModuleManager.prototype._hasDependencyPath = function (fromId, toId) {
			var from = this._modules2[fromId];
			if (!from) {
				return false;
			}
			var inQueue = [];
			for (var i = 0, len = this._moduleIdProvider.getMaxModuleId(); i < len; i++) {
				inQueue[i] = false;
			}
			var queue = [];
			// Insert 'from' in queue
			queue.push(from);
			inQueue[fromId] = true;
			while (queue.length > 0) {
				// Pop first inserted element of queue
				var element = queue.shift();
				var dependencies = element.dependencies;
				if (dependencies) {
					// Walk the element's dependencies
					for (var i = 0, len = dependencies.length; i < len; i++) {
						var dependency = dependencies[i];
						if (dependency.id === toId) {
							// There is a path to 'to'
							return true;
						}
						var dependencyModule = this._modules2[dependency.id];
						if (dependencyModule && !inQueue[dependency.id]) {
							// Insert 'dependency' in queue
							inQueue[dependency.id] = true;
							queue.push(dependencyModule);
						}
					}
				}
			}
			// There is no path to 'to'
			return false;
		};
        /**
         * Walks (recursively) the dependencies of 'from' in search of 'to'.
         * Returns cycle as array.
         * @param from Module id to start at
         * @param to Module id to look for
         */
		ModuleManager.prototype._findCyclePath = function (fromId, toId, depth) {
			if (fromId === toId || depth === 50) {
				return [fromId];
			}
			var from = this._modules2[fromId];
			if (!from) {
				return null;
			}
			// Walk the element's dependencies
			var dependencies = from.dependencies;
			if (dependencies) {
				for (var i = 0, len = dependencies.length; i < len; i++) {
					var path = this._findCyclePath(dependencies[i].id, toId, depth + 1);
					if (path !== null) {
						path.push(fromId);
						return path;
					}
				}
			}
			return null;
		};
        /**
         * Create the local 'require' that is passed into modules
         */
		ModuleManager.prototype._createRequire = function (moduleIdResolver) {
			var _this = this;
			var result = (function (dependencies, callback, errorback) {
				return _this._relativeRequire(moduleIdResolver, dependencies, callback, errorback);
			});
			result.toUrl = function (id) {
				return _this._config.requireToUrl(moduleIdResolver.resolveModule(id));
			};
			result.getStats = function () {
				return _this.getLoaderEvents();
			};
			result.config = function (params, shouldOverwrite) {
				if (shouldOverwrite === void 0) { shouldOverwrite = false; }
				_this.configure(params, shouldOverwrite);
			};
			result.__$__nodeRequire = AMDLoader.global.nodeRequire;
			return result;
		};
		ModuleManager.prototype._loadModule = function (moduleId) {
			var _this = this;
			if (this._modules2[moduleId] || this._knownModules2[moduleId]) {
				// known module
				return;
			}
			this._knownModules2[moduleId] = true;
			var strModuleId = this._moduleIdProvider.getStrModuleId(moduleId);
			var paths = this._config.moduleIdToPaths(strModuleId);
			var scopedPackageRegex = /^@[^\/]+\/[^\/]+$/; // matches @scope/package-name
			if (this._env.isNode && (strModuleId.indexOf('/') === -1 || scopedPackageRegex.test(strModuleId))) {
				paths.push('node|' + strModuleId);
			}
			var lastPathIndex = -1;
			var loadNextPath = function (err) {
				lastPathIndex++;
				if (lastPathIndex >= paths.length) {
					// No more paths to try
					_this._onLoadError(moduleId, err);
				}
				else {
					var currentPath_1 = paths[lastPathIndex];
					var recorder_1 = _this.getRecorder();
					if (_this._config.isBuild() && currentPath_1 === 'empty:') {
						_this._buildInfoPath[moduleId] = currentPath_1;
						_this.defineModule(_this._moduleIdProvider.getStrModuleId(moduleId), [], null, null, null);
						_this._onLoad(moduleId);
						return;
					}
					recorder_1.record(10 /* BeginLoadingScript */, currentPath_1);
					_this._scriptLoader.load(_this, currentPath_1, function () {
						if (_this._config.isBuild()) {
							_this._buildInfoPath[moduleId] = currentPath_1;
						}
						recorder_1.record(11 /* EndLoadingScriptOK */, currentPath_1);
						_this._onLoad(moduleId);
					}, function (err) {
						recorder_1.record(12 /* EndLoadingScriptError */, currentPath_1);
						loadNextPath(err);
					});
				}
			};
			loadNextPath(null);
		};
        /**
         * Resolve a plugin dependency with the plugin loaded & complete
         * @param module The module that has this dependency
         * @param pluginDependency The semi-normalized dependency that appears in the module. e.g. 'vs/css!./mycssfile'. Only the plugin part (before !) is normalized
         * @param plugin The plugin (what the plugin exports)
         */
		ModuleManager.prototype._loadPluginDependency = function (plugin, pluginDependency) {
			var _this = this;
			if (this._modules2[pluginDependency.id] || this._knownModules2[pluginDependency.id]) {
				// known module
				return;
			}
			this._knownModules2[pluginDependency.id] = true;
			// Delegate the loading of the resource to the plugin
			var load = (function (value) {
				_this.defineModule(_this._moduleIdProvider.getStrModuleId(pluginDependency.id), [], value, null, null);
			});
			load.error = function (err) {
				_this._config.onError(_this._createLoadError(pluginDependency.id, err));
			};
			plugin.load(pluginDependency.pluginParam, this._createRequire(ModuleIdResolver.ROOT), load, this._config.getOptionsLiteral());
		};
        /**
         * Examine the dependencies of module 'module' and resolve them as needed.
         */
		ModuleManager.prototype._resolve = function (module) {
			var _this = this;
			var dependencies = module.dependencies;
			if (dependencies) {
				for (var i = 0, len = dependencies.length; i < len; i++) {
					var dependency = dependencies[i];
					if (dependency === RegularDependency.EXPORTS) {
						module.exportsPassedIn = true;
						module.unresolvedDependenciesCount--;
						continue;
					}
					if (dependency === RegularDependency.MODULE) {
						module.unresolvedDependenciesCount--;
						continue;
					}
					if (dependency === RegularDependency.REQUIRE) {
						module.unresolvedDependenciesCount--;
						continue;
					}
					var dependencyModule = this._modules2[dependency.id];
					if (dependencyModule && dependencyModule.isComplete()) {
						if (dependencyModule.error) {
							module.onDependencyError(dependencyModule.error);
							return;
						}
						module.unresolvedDependenciesCount--;
						continue;
					}
					if (this._hasDependencyPath(dependency.id, module.id)) {
						console.warn('There is a dependency cycle between \'' + this._moduleIdProvider.getStrModuleId(dependency.id) + '\' and \'' + this._moduleIdProvider.getStrModuleId(module.id) + '\'. The cyclic path follows:');
						var cyclePath = this._findCyclePath(dependency.id, module.id, 0) || [];
						cyclePath.reverse();
						cyclePath.push(dependency.id);
						console.warn(cyclePath.map(function (id) { return _this._moduleIdProvider.getStrModuleId(id); }).join(' => \n'));
						// Break the cycle
						module.unresolvedDependenciesCount--;
						continue;
					}
					// record inverse dependency
					this._inverseDependencies2[dependency.id] = this._inverseDependencies2[dependency.id] || [];
					this._inverseDependencies2[dependency.id].push(module.id);
					if (dependency instanceof PluginDependency) {
						var plugin = this._modules2[dependency.pluginId];
						if (plugin && plugin.isComplete()) {
							this._loadPluginDependency(plugin.exports, dependency);
							continue;
						}
						// Record dependency for when the plugin gets loaded
						var inversePluginDeps = this._inversePluginDependencies2.get(dependency.pluginId);
						if (!inversePluginDeps) {
							inversePluginDeps = [];
							this._inversePluginDependencies2.set(dependency.pluginId, inversePluginDeps);
						}
						inversePluginDeps.push(dependency);
						this._loadModule(dependency.pluginId);
						continue;
					}
					this._loadModule(dependency.id);
				}
			}
			if (module.unresolvedDependenciesCount === 0) {
				this._onModuleComplete(module);
			}
		};
		ModuleManager.prototype._onModuleComplete = function (module) {
			var _this = this;
			var recorder = this.getRecorder();
			if (module.isComplete()) {
				// already done
				return;
			}
			var dependencies = module.dependencies;
			var dependenciesValues = [];
			if (dependencies) {
				for (var i = 0, len = dependencies.length; i < len; i++) {
					var dependency = dependencies[i];
					if (dependency === RegularDependency.EXPORTS) {
						dependenciesValues[i] = module.exports;
						continue;
					}
					if (dependency === RegularDependency.MODULE) {
						dependenciesValues[i] = {
							id: module.strId,
							config: function () {
								return _this._config.getConfigForModule(module.strId);
							}
						};
						continue;
					}
					if (dependency === RegularDependency.REQUIRE) {
						dependenciesValues[i] = this._createRequire(module.moduleIdResolver);
						continue;
					}
					var dependencyModule = this._modules2[dependency.id];
					if (dependencyModule) {
						dependenciesValues[i] = dependencyModule.exports;
						continue;
					}
					dependenciesValues[i] = null;
				}
			}
			module.complete(recorder, this._config, dependenciesValues);
			// Fetch and clear inverse dependencies
			var inverseDeps = this._inverseDependencies2[module.id];
			this._inverseDependencies2[module.id] = null;
			if (inverseDeps) {
				// Resolve one inverse dependency at a time, always
				// on the lookout for a completed module.
				for (var i = 0, len = inverseDeps.length; i < len; i++) {
					var inverseDependencyId = inverseDeps[i];
					var inverseDependency = this._modules2[inverseDependencyId];
					inverseDependency.unresolvedDependenciesCount--;
					if (inverseDependency.unresolvedDependenciesCount === 0) {
						this._onModuleComplete(inverseDependency);
					}
				}
			}
			var inversePluginDeps = this._inversePluginDependencies2.get(module.id);
			if (inversePluginDeps) {
				// This module is used as a plugin at least once
				// Fetch and clear these inverse plugin dependencies
				this._inversePluginDependencies2.delete(module.id);
				// Resolve plugin dependencies one at a time
				for (var i = 0, len = inversePluginDeps.length; i < len; i++) {
					this._loadPluginDependency(module.exports, inversePluginDeps[i]);
				}
			}
		};
		return ModuleManager;
	}());
	AMDLoader.ModuleManager = ModuleManager;
})(AMDLoader || (AMDLoader = {}));
var define;
var AMDLoader;
(function (AMDLoader) {
	var env = new AMDLoader.Environment();
	var moduleManager = null;
	var DefineFunc = function (id, dependencies, callback) {
		if (typeof id !== 'string') {
			callback = dependencies;
			dependencies = id;
			id = null;
		}
		if (typeof dependencies !== 'object' || !Array.isArray(dependencies)) {
			callback = dependencies;
			dependencies = null;
		}
		if (!dependencies) {
			dependencies = ['require', 'exports', 'module'];
		}
		if (id) {
			moduleManager.defineModule(id, dependencies, callback, null, null);
		}
		else {
			moduleManager.enqueueDefineAnonymousModule(dependencies, callback);
		}
	};
	DefineFunc.amd = {
		jQuery: true
	};
	var _requireFunc_config = function (params, shouldOverwrite) {
		if (shouldOverwrite === void 0) { shouldOverwrite = false; }
		moduleManager.configure(params, shouldOverwrite);
	};
	var RequireFunc = function () {
		if (arguments.length === 1) {
			if ((arguments[0] instanceof Object) && !Array.isArray(arguments[0])) {
				_requireFunc_config(arguments[0]);
				return;
			}
			if (typeof arguments[0] === 'string') {
				return moduleManager.synchronousRequire(arguments[0]);
			}
		}
		if (arguments.length === 2 || arguments.length === 3) {
			if (Array.isArray(arguments[0])) {
				moduleManager.defineModule(AMDLoader.Utilities.generateAnonymousModule(), arguments[0], arguments[1], arguments[2], null);
				return;
			}
		}
		throw new Error('Unrecognized require call');
	};
	RequireFunc.config = _requireFunc_config;
	RequireFunc.getConfig = function () {
		return moduleManager.getConfig().getOptionsLiteral();
	};
	RequireFunc.reset = function () {
		moduleManager = moduleManager.reset();
	};
	RequireFunc.getBuildInfo = function () {
		return moduleManager.getBuildInfo();
	};
	RequireFunc.getStats = function () {
		return moduleManager.getLoaderEvents();
	};
	RequireFunc.define = function () {
		return DefineFunc.apply(null, arguments);
	};
	function init() {
		if (typeof AMDLoader.global.require !== 'undefined' || typeof require !== 'undefined') {
			var _nodeRequire_1 = (AMDLoader.global.require || require);
			if (typeof _nodeRequire_1 === 'function' && typeof _nodeRequire_1.resolve === 'function') {
				// re-expose node's require function
				var nodeRequire = function (what) {
					moduleManager.getRecorder().record(33 /* NodeBeginNativeRequire */, what);
					try {
						return _nodeRequire_1(what);
					}
					finally {
						moduleManager.getRecorder().record(34 /* NodeEndNativeRequire */, what);
					}
				};
				AMDLoader.global.nodeRequire = nodeRequire;
				RequireFunc.nodeRequire = nodeRequire;
				RequireFunc.__$__nodeRequire = nodeRequire;
			}
		}
		if (env.isNode && !env.isElectronRenderer) {
			module.exports = RequireFunc;
			require = RequireFunc;
		}
		else {
			if (!env.isElectronRenderer) {
				AMDLoader.global.define = DefineFunc;
			}
			AMDLoader.global.require = RequireFunc;
		}
	}
	AMDLoader.init = init;
	if (typeof AMDLoader.global.define !== 'function' || !AMDLoader.global.define.amd) {
		moduleManager = new AMDLoader.ModuleManager(env, AMDLoader.createScriptLoader(env), DefineFunc, RequireFunc, AMDLoader.Utilities.getHighPerformanceTimestamp());
		// The global variable require can configure the loader
		if (typeof AMDLoader.global.require !== 'undefined' && typeof AMDLoader.global.require !== 'function') {
			RequireFunc.config(AMDLoader.global.require);
		}
		// This define is for the local closure defined in node in the case that the loader is concatenated
		define = function () {
			return DefineFunc.apply(null, arguments);
		};
		define.amd = DefineFunc.amd;
		if (typeof doNotInitLoader === 'undefined') {
			init();
		}
	}
})(AMDLoader || (AMDLoader = {}));<|MERGE_RESOLUTION|>--- conflicted
+++ resolved
@@ -607,341 +607,6 @@
          * Attach load / error listeners to a script element and remove them when either one has fired.
          * Implemented for browssers supporting HTML5 standard 'load' and 'error' events.
          */
-<<<<<<< HEAD
-		BrowserScriptLoader.prototype.attachListeners = function (script, callback, errorback) {
-			var unbind = function () {
-				script.removeEventListener('load', loadEventListener);
-				script.removeEventListener('error', errorEventListener);
-			};
-			var loadEventListener = function (e) {
-				unbind();
-				callback();
-			};
-			var errorEventListener = function (e) {
-				unbind();
-				errorback(e);
-			};
-			script.addEventListener('load', loadEventListener);
-			script.addEventListener('error', errorEventListener);
-		};
-		BrowserScriptLoader.prototype.load = function (moduleManager, scriptSrc, callback, errorback) {
-			var script = document.createElement('script');
-			script.setAttribute('async', 'async');
-			script.setAttribute('type', 'text/javascript');
-			this.attachListeners(script, callback, errorback);
-			script.setAttribute('src', scriptSrc);
-			// Propagate CSP nonce to dynamically created script tag.
-			var cspNonce = moduleManager.getConfig().getOptionsLiteral().cspNonce;
-			if (cspNonce) {
-				script.setAttribute('nonce', cspNonce);
-			}
-			document.getElementsByTagName('head')[0].appendChild(script);
-		};
-		return BrowserScriptLoader;
-	}());
-	var WorkerScriptLoader = /** @class */ (function () {
-		function WorkerScriptLoader() {
-		}
-		WorkerScriptLoader.prototype.load = function (moduleManager, scriptSrc, callback, errorback) {
-			try {
-				importScripts(scriptSrc);
-				callback();
-			}
-			catch (e) {
-				errorback(e);
-			}
-		};
-		return WorkerScriptLoader;
-	}());
-	var NodeScriptLoader = /** @class */ (function () {
-		function NodeScriptLoader(env) {
-			this._env = env;
-			this._didInitialize = false;
-			this._didPatchNodeRequire = false;
-		}
-		NodeScriptLoader.prototype._init = function (nodeRequire) {
-			if (this._didInitialize) {
-				return;
-			}
-			this._didInitialize = true;
-			// capture node modules
-			this._fs = nodeRequire('fs');
-			this._vm = nodeRequire('vm');
-			this._path = nodeRequire('path');
-			this._crypto = nodeRequire('crypto');
-		};
-		// patch require-function of nodejs such that we can manually create a script
-		// from cached data. this is done by overriding the `Module._compile` function
-		NodeScriptLoader.prototype._initNodeRequire = function (nodeRequire, moduleManager) {
-			// It is important to check for `nodeCachedData` first and then set `_didPatchNodeRequire`.
-			// That's because `nodeCachedData` is set _after_ calling this for the first time...
-			var nodeCachedData = moduleManager.getConfig().getOptionsLiteral().nodeCachedData;
-			if (!nodeCachedData) {
-				return;
-			}
-			if (this._didPatchNodeRequire) {
-				return;
-			}
-			this._didPatchNodeRequire = true;
-			var that = this;
-			var Module = nodeRequire('module');
-			function makeRequireFunction(mod) {
-				var Module = mod.constructor;
-				var require = function require(path) {
-					try {
-						return mod.require(path);
-					}
-					finally {
-						// nothing
-					}
-				};
-				require.resolve = function resolve(request) {
-					return Module._resolveFilename(request, mod);
-				};
-				require.main = process.mainModule;
-				require.extensions = Module._extensions;
-				require.cache = Module._cache;
-				return require;
-			}
-			Module.prototype._compile = function (content, filename) {
-				// remove shebang and create wrapper function
-				var scriptSource = Module.wrap(content.replace(/^#!.*/, ''));
-				// create script
-				var recorder = moduleManager.getRecorder();
-				var cachedDataPath = that._getCachedDataPath(nodeCachedData, filename);
-				var options = { filename: filename };
-				var hashData;
-				try {
-					var data = that._fs.readFileSync(cachedDataPath);
-					hashData = data.slice(0, 16);
-					options.cachedData = data.slice(16);
-					recorder.record(60 /* CachedDataFound */, cachedDataPath);
-				}
-				catch (_e) {
-					recorder.record(61 /* CachedDataMissed */, cachedDataPath);
-				}
-				var script = new that._vm.Script(scriptSource, options);
-				var compileWrapper = script.runInThisContext(options);
-				// run script
-				var dirname = that._path.dirname(filename);
-				var require = makeRequireFunction(this);
-				var args = [this.exports, require, this, filename, dirname, process, _commonjsGlobal, Buffer];
-				var result = compileWrapper.apply(this.exports, args);
-				// cached data aftermath
-				that._handleCachedData(script, scriptSource, cachedDataPath, !options.cachedData, moduleManager);
-				that._verifyCachedData(script, scriptSource, cachedDataPath, hashData, moduleManager);
-				return result;
-			};
-		};
-		NodeScriptLoader.prototype.load = function (moduleManager, scriptSrc, callback, errorback) {
-			var _this = this;
-			var opts = moduleManager.getConfig().getOptionsLiteral();
-			var nodeRequire = (opts.nodeRequire || AMDLoader.global.nodeRequire);
-			var nodeInstrumenter = (opts.nodeInstrumenter || function (c) { return c; });
-			this._init(nodeRequire);
-			this._initNodeRequire(nodeRequire, moduleManager);
-			var recorder = moduleManager.getRecorder();
-			if (/^node\|/.test(scriptSrc)) {
-				var pieces = scriptSrc.split('|');
-				var moduleExports_1 = null;
-				try {
-					moduleExports_1 = nodeRequire(pieces[1]);
-				}
-				catch (err) {
-					errorback(err);
-					return;
-				}
-				moduleManager.enqueueDefineAnonymousModule([], function () { return moduleExports_1; });
-				callback();
-			}
-			else {
-				scriptSrc = AMDLoader.Utilities.fileUriToFilePath(this._env.isWindows, scriptSrc);
-				var normalizedScriptSrc_1 = this._path.normalize(scriptSrc);
-				var vmScriptPathOrUri_1 = this._getElectronRendererScriptPathOrUri(normalizedScriptSrc_1);
-				var wantsCachedData_1 = Boolean(opts.nodeCachedData);
-				var cachedDataPath_1 = wantsCachedData_1 ? this._getCachedDataPath(opts.nodeCachedData, scriptSrc) : undefined;
-				this._readSourceAndCachedData(normalizedScriptSrc_1, cachedDataPath_1, recorder, function (err, data, cachedData, hashData) {
-					if (err) {
-						errorback(err);
-						return;
-					}
-					var scriptSource;
-					if (data.charCodeAt(0) === NodeScriptLoader._BOM) {
-						scriptSource = NodeScriptLoader._PREFIX + data.substring(1) + NodeScriptLoader._SUFFIX;
-					}
-					else {
-						scriptSource = NodeScriptLoader._PREFIX + data + NodeScriptLoader._SUFFIX;
-					}
-					scriptSource = nodeInstrumenter(scriptSource, normalizedScriptSrc_1);
-					var scriptOpts = { filename: vmScriptPathOrUri_1, cachedData: cachedData };
-					var script = _this._createAndEvalScript(moduleManager, scriptSource, scriptOpts, callback, errorback);
-					_this._handleCachedData(script, scriptSource, cachedDataPath_1, wantsCachedData_1 && !cachedData, moduleManager);
-					_this._verifyCachedData(script, scriptSource, cachedDataPath_1, hashData, moduleManager);
-				});
-			}
-		};
-		NodeScriptLoader.prototype._createAndEvalScript = function (moduleManager, contents, options, callback, errorback) {
-			var recorder = moduleManager.getRecorder();
-			recorder.record(31 /* NodeBeginEvaluatingScript */, options.filename);
-			var script = new this._vm.Script(contents, options);
-			var ret = script.runInThisContext(options);
-			var globalDefineFunc = moduleManager.getGlobalAMDDefineFunc();
-			var receivedDefineCall = false;
-			var localDefineFunc = function () {
-				receivedDefineCall = true;
-				return globalDefineFunc.apply(null, arguments);
-			};
-			localDefineFunc.amd = globalDefineFunc.amd;
-			ret.call(AMDLoader.global, moduleManager.getGlobalAMDRequireFunc(), localDefineFunc, options.filename, this._path.dirname(options.filename));
-			recorder.record(32 /* NodeEndEvaluatingScript */, options.filename);
-			if (receivedDefineCall) {
-				callback();
-			}
-			else {
-				errorback(new Error("Didn't receive define call in " + options.filename + "!"));
-			}
-			return script;
-		};
-		NodeScriptLoader.prototype._getElectronRendererScriptPathOrUri = function (path) {
-			if (!this._env.isElectronRenderer) {
-				return path;
-			}
-			var driveLetterMatch = path.match(/^([a-z])\:(.*)/i);
-			if (driveLetterMatch) {
-				// windows
-				return "file:///" + (driveLetterMatch[1].toUpperCase() + ':' + driveLetterMatch[2]).replace(/\\/g, '/');
-			}
-			else {
-				// nix
-				return "file://" + path;
-			}
-		};
-		NodeScriptLoader.prototype._getCachedDataPath = function (config, filename) {
-			var hash = this._crypto.createHash('md5').update(filename, 'utf8').update(config.seed, 'utf8').digest('hex');
-			var basename = this._path.basename(filename).replace(/\.js$/, '');
-			return this._path.join(config.path, basename + "-" + hash + ".code");
-		};
-		NodeScriptLoader.prototype._handleCachedData = function (script, scriptSource, cachedDataPath, createCachedData, moduleManager) {
-			var _this = this;
-			if (script.cachedDataRejected) {
-				// cached data got rejected -> delete and re-create
-				this._fs.unlink(cachedDataPath, function (err) {
-					moduleManager.getRecorder().record(62 /* CachedDataRejected */, cachedDataPath);
-					_this._createAndWriteCachedData(script, scriptSource, cachedDataPath, moduleManager);
-					if (err) {
-						moduleManager.getConfig().onError(err);
-					}
-				});
-			}
-			else if (createCachedData) {
-				// no cached data, but wanted
-				this._createAndWriteCachedData(script, scriptSource, cachedDataPath, moduleManager);
-			}
-		};
-		// Cached data format: | SOURCE_HASH | V8_CACHED_DATA |
-		// -SOURCE_HASH is the md5 hash of the JS source (always 16 bytes)
-		// -V8_CACHED_DATA is what v8 produces
-		NodeScriptLoader.prototype._createAndWriteCachedData = function (script, scriptSource, cachedDataPath, moduleManager) {
-			var _this = this;
-			var timeout = Math.ceil(moduleManager.getConfig().getOptionsLiteral().nodeCachedData.writeDelay * (1 + Math.random()));
-			var lastSize = -1;
-			var iteration = 0;
-			var hashData = undefined;
-			var createLoop = function () {
-				setTimeout(function () {
-					if (!hashData) {
-						hashData = _this._crypto.createHash('md5').update(scriptSource, 'utf8').digest();
-					}
-					var cachedData = script.createCachedData();
-					if (cachedData.length === 0 || cachedData.length === lastSize || iteration >= 5) {
-						return;
-					}
-					lastSize = cachedData.length;
-					_this._fs.writeFile(cachedDataPath, Buffer.concat([hashData, cachedData]), function (err) {
-						if (err) {
-							moduleManager.getConfig().onError(err);
-						}
-						moduleManager.getRecorder().record(63 /* CachedDataCreated */, cachedDataPath);
-						createLoop();
-					});
-				}, timeout * (Math.pow(4, iteration++)));
-			};
-			// with some delay (`timeout`) create cached data
-			// and repeat that (with backoff delay) until the
-			// data seems to be not changing anymore
-			createLoop();
-		};
-		NodeScriptLoader.prototype._readSourceAndCachedData = function (sourcePath, cachedDataPath, recorder, callback) {
-			if (!cachedDataPath) {
-				// no cached data case
-				this._fs.readFile(sourcePath, { encoding: 'utf8' }, callback);
-			}
-			else {
-				// cached data case: read both files in parallel
-				var source_1 = undefined;
-				var cachedData_1 = undefined;
-				var hashData_1 = undefined;
-				var steps_1 = 2;
-				var step_1 = function (err) {
-					if (err) {
-						callback(err);
-					}
-					else if (--steps_1 === 0) {
-						callback(undefined, source_1, cachedData_1, hashData_1);
-					}
-				};
-				this._fs.readFile(sourcePath, { encoding: 'utf8' }, function (err, data) {
-					source_1 = data;
-					step_1(err);
-				});
-				this._fs.readFile(cachedDataPath, function (err, data) {
-					if (!err && data && data.length > 0) {
-						hashData_1 = data.slice(0, 16);
-						cachedData_1 = data.slice(16);
-						recorder.record(60 /* CachedDataFound */, cachedDataPath);
-					}
-					else {
-						recorder.record(61 /* CachedDataMissed */, cachedDataPath);
-					}
-					step_1(); // ignored: cached data is optional
-				});
-			}
-		};
-		NodeScriptLoader.prototype._verifyCachedData = function (script, scriptSource, cachedDataPath, hashData, moduleManager) {
-			var _this = this;
-			if (!hashData) {
-				// nothing to do
-				return;
-			}
-			if (script.cachedDataRejected) {
-				// invalid anyways
-				return;
-			}
-			setTimeout(function () {
-				// check source hash - the contract is that file paths change when file content
-				// change (e.g use the commit or version id as cache path). this check is
-				// for violations of this contract.
-				var hashDataNow = _this._crypto.createHash('md5').update(scriptSource, 'utf8').digest();
-				if (!hashData.equals(hashDataNow)) {
-					moduleManager.getConfig().onError(new Error("FAILED TO VERIFY CACHED DATA, deleting stale '" + cachedDataPath + "' now, but a RESTART IS REQUIRED"));
-					_this._fs.unlink(cachedDataPath, function (err) {
-						if (err) {
-							moduleManager.getConfig().onError(err);
-						}
-					});
-				}
-			}, Math.ceil(5000 * (1 + Math.random())));
-		};
-		NodeScriptLoader._BOM = 0xFEFF;
-		NodeScriptLoader._PREFIX = '(function (require, define, __filename, __dirname) { ';
-		NodeScriptLoader._SUFFIX = '\n});';
-		return NodeScriptLoader;
-	}());
-	function createScriptLoader(env) {
-		return new OnlyOnceScriptLoader(env);
-	}
-	AMDLoader.createScriptLoader = createScriptLoader;
-=======
         BrowserScriptLoader.prototype.attachListeners = function (script, callback, errorback) {
             var unbind = function () {
                 script.removeEventListener('load', loadEventListener);
@@ -1292,7 +957,6 @@
         return new OnlyOnceScriptLoader(env);
     }
     AMDLoader.createScriptLoader = createScriptLoader;
->>>>>>> a1f60065
 })(AMDLoader || (AMDLoader = {}));
 /*---------------------------------------------------------------------------------------------
  *  Copyright (c) Microsoft Corporation. All rights reserved.
