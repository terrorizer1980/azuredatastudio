--- conflicted
+++ resolved
@@ -732,13 +732,10 @@
 					"plotly.js-dist-min",
 					"angular2-grid",
 					"html-query-plan",
-<<<<<<< HEAD
 					"html2canvas",
-					"lodash"
-=======
+					"lodash",
 					"turndown",
 					"mark.js"
->>>>>>> 56c989ac
                 ]
             },
             {
