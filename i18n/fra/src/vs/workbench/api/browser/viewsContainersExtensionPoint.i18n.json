--- conflicted
+++ resolved
@@ -11,10 +11,7 @@
 	"vscode.extension.contributes.views.containers.icon": "Chemin d’accès à l’icône de conteneur. Les icônes font 24x24, centrées sur un bloc de 50x40 et ont une couleur de remplissage de 'rgb (215, 218, 224)' ou '#d7dae0'. Il est recommandé que les icônes soient en SVG, même si n’importe quel type de fichier image est accepté.",
 	"vscode.extension.contributes.viewsContainers": "Contribue aux conteneurs de vues vers l’éditeur",
 	"views.container.activitybar": "Les conteneurs visuels contribuent à la barre d'activité",
-<<<<<<< HEAD
-=======
 	"test": "Test",
->>>>>>> 8647b7c1
 	"requirearray": "les conteneurs de vues doivent être un tableau",
 	"requireidstring": "la propriété '{0}' est obligatoire et doit être de type 'string'. Seuls les caractères alphanumériques , '_', et '-' sont autorisés.",
 	"requirestring": "la propriété '{0}' est obligatoire et doit être de type 'string'",
