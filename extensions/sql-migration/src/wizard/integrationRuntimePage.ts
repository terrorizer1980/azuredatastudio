/*---------------------------------------------------------------------------------------------
 *  Copyright (c) Microsoft Corporation. All rights reserved.
 *  Licensed under the Source EULA. See License.txt in the project root for license information.
 *--------------------------------------------------------------------------------------------*/

import * as azdata from 'azdata';
import * as vscode from 'vscode';
import { MigrationWizardPage } from '../models/migrationWizardPage';
import { MigrationStateModel, NetworkContainerType, StateChangeEvent } from '../models/stateMachine';
import { CreateSqlMigrationServiceDialog } from '../dialog/createSqlMigrationService/createSqlMigrationServiceDialog';
import * as constants from '../constants/strings';
import { WIZARD_INPUT_COMPONENT_WIDTH } from './wizardController';
import { getLocationDisplayName, getSqlMigrationService, getSqlMigrationServiceAuthKeys, getSqlMigrationServiceMonitoringData, SqlManagedInstance } from '../api/azure';
import { IconPathHelper } from '../constants/iconPathHelper';
import { findDropDownItemIndex } from '../api/utils';

export class IntergrationRuntimePage extends MigrationWizardPage {

	private _view!: azdata.ModelView;
	private _form!: azdata.FormBuilder;
	private _statusLoadingComponent!: azdata.LoadingComponent;
	private _subscription!: azdata.InputBoxComponent;
	private _location!: azdata.InputBoxComponent;
	private _resourceGroupDropdown!: azdata.DropDownComponent;
	private _dmsDropdown!: azdata.DropDownComponent;

	private _dmsInfoContainer!: azdata.FlexContainer;
	private _dmsStatusInfoBox!: azdata.InfoBoxComponent;
	private _authKeyTable!: azdata.DeclarativeTableComponent;
	private _refreshButton!: azdata.ButtonComponent;
	private _connectionStatusLoader!: azdata.LoadingComponent;

	private _copy1!: azdata.ButtonComponent;
	private _copy2!: azdata.ButtonComponent;
	private _refresh1!: azdata.ButtonComponent;
	private _refresh2!: azdata.ButtonComponent;

	constructor(wizard: azdata.window.Wizard, migrationStateModel: MigrationStateModel) {
		super(wizard, azdata.window.createWizardPage(constants.IR_PAGE_TITLE), migrationStateModel);
	}

	protected async registerContent(view: azdata.ModelView): Promise<void> {
		this._view = view;

		const createNewMigrationService = view.modelBuilder.hyperlink().withProps({
			label: constants.CREATE_NEW,
			url: '',
			CSSStyles: {
				'font-size': '13px'
			}
		}).component();

		createNewMigrationService.onDidClick(async (e) => {
			const dialog = new CreateSqlMigrationServiceDialog();
			const createdDmsResult = await dialog.createNewDms(this.migrationStateModel, (<azdata.CategoryValue>this._resourceGroupDropdown.value).displayName);
			this.migrationStateModel._sqlMigrationServiceResourceGroup = createdDmsResult.resourceGroup;
			this.migrationStateModel._sqlMigrationService = createdDmsResult.service;
			await this.loadResourceGroupDropdown();
			await this.populateDms(createdDmsResult.resourceGroup);
		});

		this._statusLoadingComponent = view.modelBuilder.loadingComponent().withItem(this.createDMSDetailsContainer()).component();

		this._dmsInfoContainer = this._view.modelBuilder.flexContainer().withItems([
			this._statusLoadingComponent
		]).component();
		const dmsPortalInfo = this._view.modelBuilder.infoBox().withProps({
			text: constants.DMS_PORTAL_INFO,
			style: 'information',
			CSSStyles: {
				'font-size': '13px'
			},
			width: WIZARD_INPUT_COMPONENT_WIDTH
		}).component();

		this._form = view.modelBuilder.formContainer()
			.withFormItems(
				[
					{
						component: this.migrationServiceDropdownContainer()
					},
					{
						component: createNewMigrationService
					},
					{
						component: dmsPortalInfo
					},
					{
						component: this._dmsInfoContainer
					}

				]
			);
		await view.initializeModel(this._form.component());
	}

	public async onPageEnter(): Promise<void> {

		this._subscription.value = this.migrationStateModel._targetSubscription.name;
		this._location.value = await getLocationDisplayName(this.migrationStateModel._targetServerInstance.location);
		this.loadResourceGroupDropdown();
		this._dmsInfoContainer.display = (this.migrationStateModel._databaseBackup.networkContainerType === NetworkContainerType.NETWORK_SHARE) ? 'inline' : 'none';
		this.wizard.registerNavigationValidator((pageChangeInfo) => {
			if (pageChangeInfo.newPage < pageChangeInfo.lastPage) {
				this.wizard.message = {
					text: ''
				};
				return true;
			}
			const state = this.migrationStateModel._sqlMigrationService.properties.integrationRuntimeState;
			if (!this.migrationStateModel._sqlMigrationService) {
				this.wizard.message = {
					level: azdata.window.MessageLevel.Error,
					text: constants.INVALID_SERVICE_ERROR
				};
				return false;
			}
			if (this.migrationStateModel._databaseBackup.networkContainerType === NetworkContainerType.NETWORK_SHARE && state !== 'Online') {
				this.wizard.message = {
					level: azdata.window.MessageLevel.Error,
					text: constants.SERVICE_OFFLINE_ERROR
				};
				return false;
			} else {
				this.wizard.message = {
					text: ''
				};
			}
			return true;
		});
	}

	public async onPageLeave(): Promise<void> {
		this.wizard.registerNavigationValidator((pageChangeInfo) => {
			return true;
		});
	}

	protected async handleStateChange(e: StateChangeEvent): Promise<void> {
	}

	private migrationServiceDropdownContainer(): azdata.FlexContainer {
		const descriptionText = this._view.modelBuilder.text().withProps({
			value: constants.IR_PAGE_DESCRIPTION,
			width: WIZARD_INPUT_COMPONENT_WIDTH,
			CSSStyles: {
				'font-size': '13px',
			}
		}).component();

		const subscriptionLabel = this._view.modelBuilder.text().withProps({
			value: constants.SUBSCRIPTION,
			CSSStyles: {
				'font-size': '13px',
				'font-weight': 'bold',
			}
		}).component();
		this._subscription = this._view.modelBuilder.inputBox().withProps({
			enabled: false,
			width: WIZARD_INPUT_COMPONENT_WIDTH,
		}).component();

		const locationLabel = this._view.modelBuilder.text().withProps({
			value: constants.LOCATION,
			CSSStyles: {
				'font-size': '13px',
				'font-weight': 'bold',
			}
		}).component();
		this._location = this._view.modelBuilder.inputBox().withProps({
			enabled: false,
			width: WIZARD_INPUT_COMPONENT_WIDTH,
		}).component();


		const resourceGroupLabel = this._view.modelBuilder.text().withProps({
			value: constants.RESOURCE_GROUP,
			CSSStyles: {
				'font-size': '13px',
				'font-weight': 'bold',
			}
		}).component();
		this._resourceGroupDropdown = this._view.modelBuilder.dropDown().withProps({
			width: WIZARD_INPUT_COMPONENT_WIDTH,
			editable: true,
			fireOnTextChange: true,
		}).component();

		this._resourceGroupDropdown.onValueChanged(async (value) => {
			const selectedIndex = findDropDownItemIndex(this._resourceGroupDropdown, value);
			if (selectedIndex > -1) {
				await this.populateDms(value);
			}
		});

		const migrationServcieDropdownLabel = this._view.modelBuilder.text().withProps({
			value: constants.IR_PAGE_TITLE,
			CSSStyles: {
				'font-size': '13px',
				'font-weight': 'bold',
			}
		}).component();

		this._dmsDropdown = this._view.modelBuilder.dropDown().withProps({
			width: WIZARD_INPUT_COMPONENT_WIDTH,
			editable: true,
			fireOnTextChange: true,
		}).component();

		this._dmsDropdown.onValueChanged(async (value) => {
			if (value && value !== constants.SQL_MIGRATION_SERVICE_NOT_FOUND_ERROR) {
				if (this.migrationStateModel._databaseBackup.networkContainerType === NetworkContainerType.NETWORK_SHARE) {
					this._dmsInfoContainer.display = 'inline';
				}
				this.wizard.message = {
					text: ''
				};
<<<<<<< HEAD
				const selectedIndex = (<azdata.CategoryValue[]>this._dmsDropdown.values)?.findIndex((v) => v.displayName === value);
				this.migrationStateModel._sqlMigrationService = this.migrationStateModel.getMigrationService(selectedIndex);
				this.loadMigrationServiceStatus();
			} else {
				this._dmsInfoContainer.display = 'none';
=======
				const selectedIndex = findDropDownItemIndex(this._dmsDropdown, value);
				if (selectedIndex > -1) {
					this.migrationStateModel._sqlMigrationService = this.migrationStateModel.getMigrationService(selectedIndex);
					await this.loadMigrationServiceStatus();
				}
>>>>>>> ddc6b2fd
			}
		});

		const flexContainer = this._view.modelBuilder.flexContainer().withItems([
			descriptionText,
			subscriptionLabel,
			this._subscription,
			locationLabel,
			this._location,
			resourceGroupLabel,
			this._resourceGroupDropdown,
			migrationServcieDropdownLabel,
			this._dmsDropdown
		]).withLayout({
			flexFlow: 'column'
		}).component();
		return flexContainer;
	}

	private createDMSDetailsContainer(): azdata.FlexContainer {
		const container = this._view.modelBuilder.flexContainer().withLayout({
			flexFlow: 'column'
		}).component();

		const connectionStatusLabel = this._view.modelBuilder.text().withProps({
			value: constants.SERVICE_CONNECTION_STATUS,
			CSSStyles: {
				'font-weight': 'bold',
				'font-size': '13px',
				'width': '130px',
				'margin': '0'
			}
		}).component();

		this._refreshButton = this._view.modelBuilder.button().withProps({
			iconWidth: '18px',
			iconHeight: '18px',
			iconPath: IconPathHelper.refresh,
			height: '18px',
			width: '18px'
		}).component();

		this._refreshButton.onDidClick(async (e) => {
			this._connectionStatusLoader.loading = true;
			try {
				await this.loadStatus();
			} finally {
				this._connectionStatusLoader.loading = false;
			}
		});

		const connectionLabelContainer = this._view.modelBuilder.flexContainer().withProps({
			CSSStyles: {
				'margin-bottom': '13px'
			}
		}).component();

		connectionLabelContainer.addItem(connectionStatusLabel, {
			flex: '0'
		});

		connectionLabelContainer.addItem(this._refreshButton, {
			flex: '0',
			CSSStyles: { 'margin-right': '10px' }
		});

		const statusContainer = this._view.modelBuilder.flexContainer().withLayout({
			flexFlow: 'column'
		}).component();

		this._dmsStatusInfoBox = this._view.modelBuilder.infoBox().withProps({
			width: WIZARD_INPUT_COMPONENT_WIDTH,
			style: 'error',
			text: '',
			CSSStyles: {
				'font-size': '13px'
			}
		}).component();

		const authenticationKeysLabel = this._view.modelBuilder.text().withProps({
			value: constants.AUTHENTICATION_KEYS,
			CSSStyles: {
				'font-weight': 'bold',
				'font-size': '13px'
			}
		}).component();

		this._copy1 = this._view.modelBuilder.button().withProps({
			iconPath: IconPathHelper.copy,
		}).component();

		this._copy1.onDidClick(async (e) => {
			await vscode.env.clipboard.writeText(<string>this._authKeyTable.dataValues![0][1].value);
			vscode.window.showInformationMessage(constants.SERVICE_KEY_COPIED_HELP);
		});

		this._copy2 = this._view.modelBuilder.button().withProps({
			iconPath: IconPathHelper.copy
		}).component();

		this._copy2.onDidClick(async (e) => {
			await vscode.env.clipboard.writeText(<string>this._authKeyTable.dataValues![1][1].value);
			vscode.window.showInformationMessage(constants.SERVICE_KEY_COPIED_HELP);
		});

		this._refresh1 = this._view.modelBuilder.button().withProps({
			iconPath: IconPathHelper.refresh
		}).component();

		this._refresh2 = this._view.modelBuilder.button().withProps({
			iconPath: IconPathHelper.refresh,
		}).component();
		this._authKeyTable = this._view.modelBuilder.declarativeTable().withProps({
			columns: [
				{
					displayName: constants.NAME,
					valueType: azdata.DeclarativeDataType.string,
					width: '50px',
					isReadOnly: true,
					rowCssStyles: {
						'font-size': '13px'
					},
					headerCssStyles: {
						'font-size': '13px'
					}
				},
				{
					displayName: constants.AUTH_KEY_COLUMN_HEADER,
					valueType: azdata.DeclarativeDataType.string,
					width: '500px',
					isReadOnly: true,
					rowCssStyles: {
						'font-size': '13px',

					},
					headerCssStyles: {
						'font-size': '13px'
					}
				},
				{
					displayName: '',
					valueType: azdata.DeclarativeDataType.component,
					width: '30px',
					isReadOnly: true,
					rowCssStyles: {
						'font-size': '13px'
					},
					headerCssStyles: {
						'font-size': '13px'
					}
				}
			],
			CSSStyles: {
				'margin-top': '5px',
				'width': WIZARD_INPUT_COMPONENT_WIDTH
			}
		}).component();

		statusContainer.addItems([
			this._dmsStatusInfoBox,
			authenticationKeysLabel,
			this._authKeyTable
		]);

		this._connectionStatusLoader = this._view.modelBuilder.loadingComponent().withItem(
			statusContainer
		).withProps({
			loading: false
		}).component();

		container.addItems(
			[
				connectionLabelContainer,
				this._connectionStatusLoader
			]
		);

		return container;
	}


	public async loadResourceGroupDropdown(): Promise<void> {
		this._resourceGroupDropdown.loading = true;
		try {
			this._resourceGroupDropdown.values = await this.migrationStateModel.getAzureResourceGroupDropdownValues(this.migrationStateModel._targetSubscription);
<<<<<<< HEAD
			const resourceGroupDropdownValue = this._resourceGroupDropdown.values.find(v => v.displayName === this.migrationStateModel._sqlMigrationServiceResourceGroup);
			this._resourceGroupDropdown.value = (resourceGroupDropdownValue) ? resourceGroupDropdownValue : this._resourceGroupDropdown.values[0];
=======

			let index = 0;
			if (resourceGroupName) {
				index = findDropDownItemIndex(this._resourceGroupDropdown, resourceGroupName);
			}

			if ((<azdata.CategoryValue>this._resourceGroupDropdown.value)?.displayName.toLowerCase() === (<azdata.CategoryValue>this._resourceGroupDropdown.values[index])?.displayName.toLowerCase()) {
				await this.populateDms((<azdata.CategoryValue>this._resourceGroupDropdown.value)?.displayName);
			} else {
				this._resourceGroupDropdown.value = this._resourceGroupDropdown.values[index];
			}
		} catch (error) {
			console.log(error);
>>>>>>> ddc6b2fd
		} finally {
			this._resourceGroupDropdown.loading = false;
		}
	}

	public async populateDms(resourceGroupName: string): Promise<void> {
		this._dmsDropdown.loading = true;
		try {
			this._dmsDropdown.values = await this.migrationStateModel.getSqlMigrationServiceValues(this.migrationStateModel._targetSubscription, <SqlManagedInstance>this.migrationStateModel._targetServerInstance, resourceGroupName);
<<<<<<< HEAD
			const selectedSqlMigrationService = this._dmsDropdown.values.find(v => v.displayName.toLowerCase() === this.migrationStateModel._sqlMigrationService?.name.toLowerCase());
			this._dmsDropdown.value = (selectedSqlMigrationService) ? selectedSqlMigrationService : this._dmsDropdown.values[0];
=======
			let index = -1;
			if (this.migrationStateModel._sqlMigrationService) {
				index = findDropDownItemIndex(this._dmsDropdown, this.migrationStateModel._sqlMigrationService.name);
			}
			if (index > -1) {
				this._dmsDropdown.value = this._dmsDropdown.values[index];
			} else {
				this._dmsDropdown.value = this._dmsDropdown.values[0];
			}
		} catch (e) {
			console.log(e);
>>>>>>> ddc6b2fd
		} finally {
			this._dmsDropdown.loading = false;
		}

	}

	private async loadMigrationServiceStatus(): Promise<void> {
		this._statusLoadingComponent.loading = true;
		try {
			await this.loadStatus();
		} catch (error) {
			console.log(error);
		} finally {
			this._statusLoadingComponent.loading = false;
		}
	}

	private async loadStatus(): Promise<void> {
		try {
			if (this.migrationStateModel._sqlMigrationService) {
				const migrationService = await getSqlMigrationService(
					this.migrationStateModel._azureAccount,
					this.migrationStateModel._targetSubscription,
					this.migrationStateModel._sqlMigrationService.properties.resourceGroup,
					this.migrationStateModel._sqlMigrationService.location,
					this.migrationStateModel._sqlMigrationService.name);
				this.migrationStateModel._sqlMigrationService = migrationService;
				const migrationServiceMonitoringStatus = await getSqlMigrationServiceMonitoringData(
					this.migrationStateModel._azureAccount,
					this.migrationStateModel._targetSubscription,
					this.migrationStateModel._sqlMigrationService.properties.resourceGroup,
					this.migrationStateModel._sqlMigrationService.location,
					this.migrationStateModel._sqlMigrationService!.name);
				this.migrationStateModel._nodeNames = migrationServiceMonitoringStatus.nodes.map(node => node.nodeName);
				const migrationServiceAuthKeys = await getSqlMigrationServiceAuthKeys(
					this.migrationStateModel._azureAccount,
					this.migrationStateModel._targetSubscription,
					this.migrationStateModel._sqlMigrationService.properties.resourceGroup,
					this.migrationStateModel._sqlMigrationService.location,
					this.migrationStateModel._sqlMigrationService!.name
				);

				this.migrationStateModel._nodeNames = migrationServiceMonitoringStatus.nodes.map((node) => {
					return node.nodeName;
				});

				const state = migrationService.properties.integrationRuntimeState;
				if (state === 'Online') {
					this._dmsStatusInfoBox.updateProperties(<azdata.InfoBoxComponentProperties>{
						text: constants.SERVICE_READY(this.migrationStateModel._sqlMigrationService!.name, this.migrationStateModel._nodeNames.join(', ')),
						style: 'success'
					});
				} else {
					this._dmsStatusInfoBox.updateProperties(<azdata.InfoBoxComponentProperties>{
						text: constants.SERVICE_NOT_READY(this.migrationStateModel._sqlMigrationService!.name),
						style: 'error'
					});
				}

				const data = [
					[
						{
							value: constants.SERVICE_KEY1_LABEL
						},
						{
							value: migrationServiceAuthKeys.authKey1
						},
						{
							value: this._view.modelBuilder.flexContainer().withItems([this._copy1, this._refresh1]).component()
						}
					],
					[
						{
							value: constants.SERVICE_KEY2_LABEL
						},
						{
							value: migrationServiceAuthKeys.authKey2
						},
						{
							value: this._view.modelBuilder.flexContainer().withItems([this._copy2, this._refresh2]).component()
						}
					]
				];

				this._authKeyTable.dataValues = data;
			}
		} catch (e) {
			console.log(e);
		}
	}
}
<|MERGE_RESOLUTION|>--- conflicted
+++ resolved
@@ -215,19 +215,13 @@
 				this.wizard.message = {
 					text: ''
 				};
-<<<<<<< HEAD
-				const selectedIndex = (<azdata.CategoryValue[]>this._dmsDropdown.values)?.findIndex((v) => v.displayName === value);
-				this.migrationStateModel._sqlMigrationService = this.migrationStateModel.getMigrationService(selectedIndex);
-				this.loadMigrationServiceStatus();
-			} else {
-				this._dmsInfoContainer.display = 'none';
-=======
 				const selectedIndex = findDropDownItemIndex(this._dmsDropdown, value);
 				if (selectedIndex > -1) {
 					this.migrationStateModel._sqlMigrationService = this.migrationStateModel.getMigrationService(selectedIndex);
 					await this.loadMigrationServiceStatus();
 				}
->>>>>>> ddc6b2fd
+			} else {
+				this._dmsInfoContainer.display = 'none';
 			}
 		});
 
@@ -413,24 +407,8 @@
 		this._resourceGroupDropdown.loading = true;
 		try {
 			this._resourceGroupDropdown.values = await this.migrationStateModel.getAzureResourceGroupDropdownValues(this.migrationStateModel._targetSubscription);
-<<<<<<< HEAD
 			const resourceGroupDropdownValue = this._resourceGroupDropdown.values.find(v => v.displayName === this.migrationStateModel._sqlMigrationServiceResourceGroup);
 			this._resourceGroupDropdown.value = (resourceGroupDropdownValue) ? resourceGroupDropdownValue : this._resourceGroupDropdown.values[0];
-=======
-
-			let index = 0;
-			if (resourceGroupName) {
-				index = findDropDownItemIndex(this._resourceGroupDropdown, resourceGroupName);
-			}
-
-			if ((<azdata.CategoryValue>this._resourceGroupDropdown.value)?.displayName.toLowerCase() === (<azdata.CategoryValue>this._resourceGroupDropdown.values[index])?.displayName.toLowerCase()) {
-				await this.populateDms((<azdata.CategoryValue>this._resourceGroupDropdown.value)?.displayName);
-			} else {
-				this._resourceGroupDropdown.value = this._resourceGroupDropdown.values[index];
-			}
-		} catch (error) {
-			console.log(error);
->>>>>>> ddc6b2fd
 		} finally {
 			this._resourceGroupDropdown.loading = false;
 		}
@@ -440,22 +418,8 @@
 		this._dmsDropdown.loading = true;
 		try {
 			this._dmsDropdown.values = await this.migrationStateModel.getSqlMigrationServiceValues(this.migrationStateModel._targetSubscription, <SqlManagedInstance>this.migrationStateModel._targetServerInstance, resourceGroupName);
-<<<<<<< HEAD
 			const selectedSqlMigrationService = this._dmsDropdown.values.find(v => v.displayName.toLowerCase() === this.migrationStateModel._sqlMigrationService?.name.toLowerCase());
 			this._dmsDropdown.value = (selectedSqlMigrationService) ? selectedSqlMigrationService : this._dmsDropdown.values[0];
-=======
-			let index = -1;
-			if (this.migrationStateModel._sqlMigrationService) {
-				index = findDropDownItemIndex(this._dmsDropdown, this.migrationStateModel._sqlMigrationService.name);
-			}
-			if (index > -1) {
-				this._dmsDropdown.value = this._dmsDropdown.values[index];
-			} else {
-				this._dmsDropdown.value = this._dmsDropdown.values[0];
-			}
-		} catch (e) {
-			console.log(e);
->>>>>>> ddc6b2fd
 		} finally {
 			this._dmsDropdown.loading = false;
 		}
