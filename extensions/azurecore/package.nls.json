{
	"azure.displayName": "Azure (Core)",
	"azure.description": "Browse and work with Azure resources",
	"azure.title": "Azure",

	"azure.resource.config.title": "Azure Resource Configuration",
	"azure.resource.config.filter.description": "The resource filter, each element is an account id, a subscription id and name separated by a slash",
	"azure.resource.explorer.title": "Azure",
	"azure.resource.refreshall.title": "Azure: Refresh All Accounts",
	"azure.resource.refresh.title": "Refresh",
	"azure.resource.signin.title": "Azure: Sign In",
	"azure.resource.selectsubscriptions.title": "Select Subscriptions",
	"azure.resource.startterminal.title": "Start Cloud Shell",
	"azure.resource.connectsqlserver.title": "Connect",
	"azure.resource.connectsqldb.title": "Add to Servers",
<<<<<<< HEAD
	"azure.resource.connectazureDataExplorer.title": "Connect",
=======
	"azure.tenant.config.filter.description": "The list of tenant IDs to ignore when querying azure resources. Each element is a tenant id.",
>>>>>>> 1b616acf

	"accounts.clearTokenCache": "Clear Azure Account Token Cache",

	"azure.openInAzurePortal.title": "Open in Azure Portal",

	"config.azureAccountConfigurationSection": "Azure Account Configuration",
	"config.enablePublicCloudDescription": "Should Azure public cloud integration be enabled",
	"config.enableUsGovCloudDescription": "Should US Government Azure cloud (Fairfax) integration be enabled",
	"config.enableUsNatCloudDescription": "Should US National Azure cloud integration be enabled",
	"config.enableChinaCloudDescription": "Should Azure China integration be enabled",
	"config.enableGermanyCloudDescription": "Should Azure Germany integration be enabled",
	"config.azureAuthMethodConfigurationSection": "Azure Authentication Method",
	"config.azureCodeGrantMethod": "Code Grant Method",
	"config.azureDeviceCodeMethod": "Device Code Method",
	"config.noSystemKeychain": "Disable system keychain integration. Credentials will be stored in a flat file in the user's home directory.",
	"config.enableArcFeatures": "Should features related to Azure Arc be enabled (preview)",
	"config.piiLogging": "Should Personally Identifiable Information (PII) be logged in the console view locally"
}<|MERGE_RESOLUTION|>--- conflicted
+++ resolved
@@ -13,11 +13,8 @@
 	"azure.resource.startterminal.title": "Start Cloud Shell",
 	"azure.resource.connectsqlserver.title": "Connect",
 	"azure.resource.connectsqldb.title": "Add to Servers",
-<<<<<<< HEAD
 	"azure.resource.connectazureDataExplorer.title": "Connect",
-=======
 	"azure.tenant.config.filter.description": "The list of tenant IDs to ignore when querying azure resources. Each element is a tenant id.",
->>>>>>> 1b616acf
 
 	"accounts.clearTokenCache": "Clear Azure Account Token Cache",
 
